#!/usr/bin/env python
# Copyright 2019-2020 The PySCF Developers. All Rights Reserved.
#
# Licensed under the Apache License, Version 2.0 (the "License");
# you may not use this file except in compliance with the License.
# You may obtain a copy of the License at
#
#     http://www.apache.org/licenses/LICENSE-2.0
#
# Unless required by applicable law or agreed to in writing, software
# distributed under the License is distributed on an "AS IS" BASIS,
# WITHOUT WARRANTIES OR CONDITIONS OF ANY KIND, either express or implied.
# See the License for the specific language governing permissions and
# limitations under the License.
#
# Author: Qiming Sun <osirpt.sun@gmail.com>
#

'''
Interface to CPPE, a library of polarizable embedding solvent model.
This interface requires the cppe library

GitHub:      https://github.com/maxscheurer/cppe
Code:        10.5281/zenodo.3345696
Publication: https://doi.org/10.1021/acs.jctc.9b00758

The CPPE library can be installed via:
        pip install cppe
or
        pip install git+https://github.com/maxscheurer/cppe.git

The potential file required by CPPE library needs to be generated from the
PyFraME library  https://gitlab.com/FraME-projects/PyFraME

References:

  [1] Olsen, J. M., Aidas, K., & Kongsted, J. (2010). Excited States in Solution
  through Polarizable Embedding. J. Chem. Theory Comput., 6 (12), 3721-3734.
  https://doi.org/10.1021/ct1003803

  [2] Olsen, J. M. H., & Kongsted, J. (2011). Molecular Properties through
  Polarizable Embedding. Advances in Quantum Chemistry (Vol. 61).
  https://doi.org/10.1016/B978-0-12-386013-2.00003-6
'''

import sys
import numpy
from pkg_resources import parse_version

try:
    import cppe
except ModuleNotFoundError:
    sys.stderr.write('cppe library was not found\n')
    sys.stderr.write(__doc__)
    raise

from pyscf import lib
from pyscf.lib import logger
from pyscf import gto
from pyscf import df
from pyscf.solvent import _attach_solvent
from pyscf.data import elements


@lib.with_doc(_attach_solvent._for_scf.__doc__)
def pe_for_scf(mf, solvent_obj, dm=None):
    if not isinstance(solvent_obj, PolEmbed):
        solvent_obj = PolEmbed(mf.mol, solvent_obj)
    return _attach_solvent._for_scf(mf, solvent_obj, dm)

@lib.with_doc(_attach_solvent._for_casscf.__doc__)
def pe_for_casscf(mc, solvent_obj, dm=None):
    if not isinstance(solvent_obj, PolEmbed):
        solvent_obj = PolEmbed(mc.mol, solvent_obj)
    return _attach_solvent._for_casscf(mc, solvent_obj, dm)

@lib.with_doc(_attach_solvent._for_casci.__doc__)
def pe_for_casci(mc, solvent_obj, dm=None):
    if not isinstance(solvent_obj, PolEmbed):
        solvent_obj = PolEmbed(mc.mol, solvent_obj)
    return _attach_solvent._for_casci(mc, solvent_obj, dm)

@lib.with_doc(_attach_solvent._for_post_scf.__doc__)
def pe_for_post_scf(method, solvent_obj, dm=None):
    if not isinstance(solvent_obj, PolEmbed):
        solvent_obj = PolEmbed(method.mol, solvent_obj)
    return _attach_solvent._for_post_scf(method, solvent_obj, dm)

@lib.with_doc(_attach_solvent._for_tdscf.__doc__)
def pe_for_tdscf(method, solvent_obj, dm=None):
    scf_solvent = getattr(method._scf, 'with_solvent', None)
    assert scf_solvent is None or isinstance(scf_solvent, PolEmbed)

    if not isinstance(solvent_obj, PolEmbed):
        solvent_obj = PolEmbed(method.mol, solvent_obj)
    return _attach_solvent._for_tdscf(method, solvent_obj, dm)


# data from https://doi.org/10.1021/acs.jctc.9b01162
_pe_ecps = [
    ("X1", gto.parse_ecp(
        """
        X1 nelec 0
        X1 ul
        2      1.000000000000      0.000000000000
        X1 S
        2      0.509800000000      2.420000000000
        X1 P
        2      0.491650000000     -0.435900000000
        """)),
    ("X2", gto.parse_ecp(
        """
        X2 nelec 0
        X2 ul
        2      1.000000000000      0.000000000000
        X2 S
        2      2.047500000000     54.510000000000
        X2 P
        2      0.448150000000      1.465000000000
        X2 D
        2      0.492050000000     -0.838000000000
        """)),
    ("X3", gto.parse_ecp(
        """
        X3 nelec 0
        X3 ul
        2      1.000000000000      0.000000000000
        X3 S
        2      1.641000000000    275.000000000000
        X3 P
        2      0.273300000000      1.900000000000
        X3 D
        2      0.440000000000     -3.400000000000
        """))
]


def _get_element_row(symbol):
    """
    Helper function to determine the row of an element
    for choosing the correct ECP for PE(ECP)
    """
    nucchg = elements.charge(symbol)
    if nucchg <= 2:
        element_row = 0
    elif nucchg <= 10:
        element_row = 1
    elif nucchg <= 18:
        element_row = 2
    else:
        raise NotImplementedError("PE(ECP) only implemented for first, "
                                  "second, and third row elements")
    return element_row


class PolEmbed(lib.StreamObject):
    def __init__(self, mol, options_or_potfile):
        self.mol = mol
        self.stdout = mol.stdout
        self.verbose = mol.verbose
        self.max_memory = mol.max_memory

        self.frozen = False
        # FIXME: Should the solvent in PE model by default has the character
        # of rapid process?
        self.equilibrium_solvation = False

##################################################
# don't modify the following attributes, they are not input options
        if isinstance(options_or_potfile, str):
            options = {"potfile": options_or_potfile}
        else:
            options = options_or_potfile

        min_version = "0.3.1"
        if parse_version(cppe.__version__) < parse_version(min_version):
            raise ModuleNotFoundError("cppe version {} is required at least. "
                                      "Version {}"
                                      " was found.".format(min_version,
                                                           cppe.__version__))

        if not isinstance(options, dict):
            raise TypeError("Options should be a dictionary.")

        self.options = options
        # use PE(ECP) repulsive potentials
        self.do_ecp = self.options.pop("ecp", False)
        # use effective external field (EEF)
        self.eef = self.options.pop("eef", False)
        self.cppe_state = self._create_cppe_state(mol)
        self.potentials = self.cppe_state.potentials
        self.V_es = None

        if self.do_ecp:
            # Use ECPs in the environment as repulsive potentials
            # with parameters from https://doi.org/10.1021/acs.jctc.9b01162
            ecpatoms = []
            # one set of parameters for each row of elements (first 3 rows supported)
            for p in self.potentials:
                if p.element == "X":
                    continue
                element_row = _get_element_row(p.element)
                ecp_label, _ = _pe_ecps[element_row]
                ecpatoms.append([ecp_label, p.x, p.y, p.z])
            self.ecpmol = gto.M(atom=ecpatoms, ecp={l: k for (l, k) in _pe_ecps},
                                basis={}, unit="Bohr")
            # add the normal mol to compute integrals
            self.ecpmol += self.mol

        # e (the electrostatic and induction energy)
        # and v (the additional potential) are
        # updated during the SCF iterations
        self.e = None
        self.v = None
        self._dm = None

        self._keys = set(self.__dict__.keys())

    def dump_flags(self, verbose=None):
        logger.info(self, '******** %s flags ********', self.__class__)
        options = self.cppe_state.options
        option_keys = cppe.valid_option_keys
        logger.info(self, 'frozen = %s'       , self.frozen)
        logger.info(self, 'equilibrium_solvation = %s', self.equilibrium_solvation)
        logger.info(self, 'pe(ecp) repulsive potentials = %s', self.do_ecp)
        for key in option_keys:
            logger.info(self, "cppe.%s = %s", key, options[key])
        return self

    def _create_cppe_state(self, mol):
        cppe_mol = cppe.Molecule()
        for z, coord in zip(mol.atom_charges(), mol.atom_coords()):
            cppe_mol.append(cppe.Atom(z, *coord))

        def callback(output):
            logger.info(self, output)
        cppe_state = cppe.CppeState(self.options, cppe_mol, callback)
        cppe_state.calculate_static_energies_and_fields()
        # logger.info(self, "Static energies and fields computed")
        return cppe_state

    def reset(self, mol=None):
        '''Reset mol and clean up relevant attributes for scanner mode'''
        if mol is not None:
            self.mol = mol
        self.cppe_state = self._create_cppe_state(mol)
        self.potentials = self.cppe_state.potentials
        self.V_es = None
        return self

    def kernel(self, dm, elec_only=False):
        '''
        '''
        if not (isinstance(dm, numpy.ndarray) and dm.ndim == 2):
            # spin-traced DM for UHF or ROHF
            dm = dm[0] + dm[1]

        e, v = self._exec_cppe(dm, elec_only)
        logger.info(self, 'Polarizable embedding energy = %.15g', e)

        self.e = e
        self.v = v
        return e, v

    def effective_dipole_operator(self):
        """
        Compute the derivatives of induced moments wrt each coordinate
        and form integrals for effective dipole operator (EEF)
        """
        dips = self.mol.intor_symmetric('int1e_r', comp=3)
        if self.eef:
            logger.info(self, "Computing effective dipole operator for EEF.")
            positions = self.cppe_state.positions_polarizable
            n_sites = positions.shape[0]
            induced_moments = self.cppe_state.induced_moments_eef()
            induced_moments = induced_moments.reshape(n_sites, 3, 3)
            fakemol = gto.fakemol_for_charges(positions)
            j3c = df.incore.aux_e2(self.mol, fakemol, intor='int3c2e_ip1')
            V_ind = numpy.einsum('aijg,gax->xij', j3c, -induced_moments)
            dips += V_ind + V_ind.transpose(0, 2, 1)
        return list(dips)

    def _exec_cppe(self, dm, elec_only=False):
        dms = numpy.asarray(dm)
        is_single_dm = dms.ndim == 2

        nao = dms.shape[-1]
        dms = dms.reshape(-1,nao,nao)
        n_dm = dms.shape[0]

        max_memory = self.max_memory

        if self.V_es is None:
            # very conservative estimate (based on multipole potential integrals)
            # when all sites have a charge, dipole, and quadrupole moment
            max_memreq = 10 * len(self.potentials) * nao**2 * 8.0/1e6
            n_chunks_el = 1
            if max_memreq >= max_memory:
                n_chunks_el = int(max_memreq // max_memory + 1)
            positions = numpy.array([p.position for p in self.potentials])
            moments = []
            orders = []
            for p in self.potentials:
                p_moments = []
                for m in p.multipoles:
                    m.remove_trace()
                    p_moments.append(m.values)
                orders.append(m.k)
                moments.append(p_moments)
            self.V_es = self._compute_multipole_potential_integrals(
                positions, orders, moments, n_chunks_el
            )
            if self.do_ecp:
                self.V_ecp = self.ecpmol.intor("ECPscalar")

        e_static = numpy.einsum('ij,xij->x', self.V_es, dms)
        self.cppe_state.energies["Electrostatic"]["Electronic"] = (
            e_static[0]
        )

        e_ecp = 0.0
        if self.do_ecp:
            e_ecp = numpy.einsum('ij,xij->x', self.V_ecp, dms)[0]

        positions = self.cppe_state.positions_polarizable
        n_sites = positions.shape[0]
        V_ind = numpy.zeros((n_dm, nao, nao))

        e_tot = []
        e_pol = []
        if n_sites > 0:
            max_memreq = 6 * n_sites * nao**2 * 8.0/1e6
            n_chunks_ind = 1
            if max_memreq >= max_memory:
                n_chunks_ind = int(max_memreq // max_memory + 1)

            chunks = numpy.array_split(positions, n_chunks_ind)
            elec_fields_chunk = []
            for chunk in chunks:
                fakemol = gto.fakemol_for_charges(chunk)
                j3c = df.incore.aux_e2(self.mol, fakemol, intor='int3c2e_ip1')
                elf = (numpy.einsum('aijg,nij->nga', j3c, dms) +
                       numpy.einsum('aijg,nji->nga', j3c, dms))
                elec_fields_chunk.append(elf)
            elec_fields = numpy.concatenate(elec_fields_chunk, axis=1)

            induced_moments = numpy.empty((n_dm, n_sites * 3))
            for i_dm in range(n_dm):
                self.cppe_state.update_induced_moments(elec_fields[i_dm].ravel(), elec_only)
                induced_moments[i_dm] = numpy.array(self.cppe_state.get_induced_moments())

                e_tot.append(self.cppe_state.total_energy + e_ecp)
                e_pol.append(self.cppe_state.energies["Polarization"]["Electronic"])

            induced_moments = induced_moments.reshape(n_dm, n_sites, 3)
<<<<<<< HEAD
            #:V_ind = self._compute_field_integrals(positions, induced_moments)
            V_ind = lib.einsum('aijg,nga->nij', j3c, -induced_moments)
=======
            induced_moments_chunked = numpy.array_split(induced_moments, n_chunks_ind, axis=1)
            for pos_chunk, ind_chunk in zip(chunks, induced_moments_chunked):
                fakemol = gto.fakemol_for_charges(pos_chunk)
                j3c = df.incore.aux_e2(self.mol, fakemol, intor='int3c2e_ip1')
                V_ind += numpy.einsum('aijg,nga->nij', j3c, -ind_chunk)
>>>>>>> 5b7a146f
            V_ind = V_ind + V_ind.transpose(0, 2, 1)
        else:
            for i_dm in range(n_dm):
                e_tot.append(self.cppe_state.total_energy + e_ecp)
                e_pol.append(0.0)

        if not elec_only:
            vmat = self.V_es + V_ind
            if self.do_ecp:
                vmat += self.V_ecp
            e = numpy.array(e_tot)
        else:
            vmat = V_ind
            e = numpy.array(e_pol)

        if is_single_dm:
            e = e[0]
            vmat = vmat[0]
        return e, vmat

    def _compute_multipole_potential_integrals(self, all_sites, all_orders, all_moments, n_chunks=1):
        all_orders = numpy.asarray(all_orders)
        if numpy.any(all_orders > 2):
            raise NotImplementedError("""Multipole potential integrals not
                                      implemented for order > 2.""")

        chunks = numpy.array_split(all_sites, n_chunks)
        chunks_o = numpy.array_split(all_orders, n_chunks)
        chunks_m = numpy.array_split(all_moments, n_chunks)
        op = 0
        for (sites, orders, moments) in zip(chunks, chunks_o, chunks_m):
            # order 0
            fakemol = gto.fakemol_for_charges(sites)
            integral0 = df.incore.aux_e2(self.mol, fakemol, intor='int3c2e')
            moments_0 = numpy.array([m[0] for m in moments])
            op += numpy.einsum('ijg,ga->ij', integral0, moments_0 * cppe.prefactors(0))

            # order 1
            if numpy.any(orders >= 1):
                idx = numpy.where(orders >= 1)[0]
                fakemol = gto.fakemol_for_charges(sites[idx])
                integral1 = df.incore.aux_e2(self.mol, fakemol, intor='int3c2e_ip1')
                moments_1 = numpy.array([moments[i][1] for i in idx])
                v = numpy.einsum('aijg,ga,a->ij', integral1, moments_1, cppe.prefactors(1))
                op += v + v.T

            if numpy.any(orders >= 2):
                idx = numpy.where(orders >= 2)[0]
                fakemol = gto.fakemol_for_charges(sites[idx])
                n_sites = idx.size
                # moments_2 is the lower triangle of
                # [[XX, XY, XZ], [YX, YY, YZ], [ZX, ZY, ZZ]] i.e.
                # XX, XY, XZ, YY, YZ, ZZ = 0,1,2,4,5,8
                # symmetrize it to the upper triangle part
                # XX, YX, ZX, YY, ZY, ZZ = 0,3,6,4,7,8
                m2 = numpy.einsum('ga,a->ga', [moments[i][2] for i in idx],
                                  cppe.prefactors(2))
                moments_2 = numpy.zeros((n_sites, 9))
                moments_2[:, [0, 1, 2, 4, 5, 8]]  = m2
                moments_2[:, [0, 3, 6, 4, 7, 8]] += m2
                moments_2 *= .5

                integral2 = df.incore.aux_e2(self.mol, fakemol, intor='int3c2e_ipip1')
                v = numpy.einsum('aijg,ga->ij', integral2, moments_2)
                op += v + v.T
                integral2 = df.incore.aux_e2(self.mol, fakemol, intor='int3c2e_ipvip1')
                op += numpy.einsum('aijg,ga->ij', integral2, moments_2) * 2

        return op

    def _compute_field_integrals(self, sites, moments):
        mol = self.mol
        fakemol = gto.fakemol_for_charges(sites)
        j3c = df.incore.aux_e2(mol, fakemol, intor='int3c2e_ip1')
        op = numpy.einsum('aijg,nga->nij', j3c, -moments)
        op = op + op.transpose(0, 2, 1)
        return op

    def _compute_field(self, sites, Ds):
        mol = self.mol
        fakemol = gto.fakemol_for_charges(sites)
        j3c = df.incore.aux_e2(mol, fakemol, intor='int3c2e_ip1')
        field = (numpy.einsum('aijg,nij->nga', j3c, Ds) +
                 numpy.einsum('aijg,nji->nga', j3c, Ds))
        return field

    def _B_dot_x(self, dm):
        dms = numpy.asarray(dm)
        dm_shape = dms.shape
        nao = dm_shape[-1]
        dms = dms.reshape(-1,nao,nao)
        v_pe_ao = [self._exec_cppe(x, elec_only=True)[1] for x in dms]
        return numpy.asarray(v_pe_ao).reshape(dm_shape)

    def nuc_grad_method(self, grad_method):
        raise NotImplementedError("Nuclear gradients not implemented for PE.")

if __name__ == '__main__':
    import tempfile
    from pyscf.solvent import PE
    mol = gto.M(atom='''
           6        0.000000    0.000000   -0.542500
           8        0.000000    0.000000    0.677500
           1        0.000000    0.935307   -1.082500
           1        0.000000   -0.935307   -1.082500
                ''', basis='sto3g')
    mf = mol.RHF()
    with tempfile.NamedTemporaryFile() as f:
        f.write(b'''!
@COORDINATES
3
AA
O     3.53300000    2.99600000    0.88700000      1
H     4.11100000    3.13200000    1.63800000      2
H     4.10500000    2.64200000    0.20600000      3
@MULTIPOLES
ORDER 0
3
1     -0.67444000
2      0.33722000
3      0.33722000
@POLARIZABILITIES
ORDER 1 1
3
1      5.73935000     0.00000000     0.00000000     5.73935000     0.00000000     5.73935000
2      2.30839000     0.00000000     0.00000000     2.30839000     0.00000000     2.30839000
3      2.30839000     0.00000000     0.00000000     2.30839000     0.00000000     2.30839000
EXCLISTS
3 3
1   2  3
2   1  3
3   1  2''')
        f.flush()
        pe_options = {"potfile": f.name}
        # pe = pol_embed.PolEmbed(mol, pe_options)
        #mf = PE(mf, pe).run()
        mf = PE(mf, pe_options).run()
        print(mf.e_tot - -112.35232445743728)
        print(mf.with_solvent.e - 0.00020182314249546455)<|MERGE_RESOLUTION|>--- conflicted
+++ resolved
@@ -353,16 +353,11 @@
                 e_pol.append(self.cppe_state.energies["Polarization"]["Electronic"])
 
             induced_moments = induced_moments.reshape(n_dm, n_sites, 3)
-<<<<<<< HEAD
-            #:V_ind = self._compute_field_integrals(positions, induced_moments)
-            V_ind = lib.einsum('aijg,nga->nij', j3c, -induced_moments)
-=======
             induced_moments_chunked = numpy.array_split(induced_moments, n_chunks_ind, axis=1)
             for pos_chunk, ind_chunk in zip(chunks, induced_moments_chunked):
                 fakemol = gto.fakemol_for_charges(pos_chunk)
                 j3c = df.incore.aux_e2(self.mol, fakemol, intor='int3c2e_ip1')
                 V_ind += numpy.einsum('aijg,nga->nij', j3c, -ind_chunk)
->>>>>>> 5b7a146f
             V_ind = V_ind + V_ind.transpose(0, 2, 1)
         else:
             for i_dm in range(n_dm):
@@ -432,22 +427,6 @@
                 op += numpy.einsum('aijg,ga->ij', integral2, moments_2) * 2
 
         return op
-
-    def _compute_field_integrals(self, sites, moments):
-        mol = self.mol
-        fakemol = gto.fakemol_for_charges(sites)
-        j3c = df.incore.aux_e2(mol, fakemol, intor='int3c2e_ip1')
-        op = numpy.einsum('aijg,nga->nij', j3c, -moments)
-        op = op + op.transpose(0, 2, 1)
-        return op
-
-    def _compute_field(self, sites, Ds):
-        mol = self.mol
-        fakemol = gto.fakemol_for_charges(sites)
-        j3c = df.incore.aux_e2(mol, fakemol, intor='int3c2e_ip1')
-        field = (numpy.einsum('aijg,nij->nga', j3c, Ds) +
-                 numpy.einsum('aijg,nji->nga', j3c, Ds))
-        return field
 
     def _B_dot_x(self, dm):
         dms = numpy.asarray(dm)
