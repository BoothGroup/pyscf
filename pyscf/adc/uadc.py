--- conflicted
+++ resolved
@@ -820,12 +820,12 @@
         self.method = "adc(2)"
         self.method_type = "ip"
         self.with_df = None
-<<<<<<< HEAD
+
         self.compute_mpn_energy = True
         self.U_thresh = 0.05
-=======
+
         self.compute_spec = True
->>>>>>> 29736d62
+
         
         keys = set(('tol_residual','conv_tol', 'e_corr', 'method', 'method_type', 'mo_coeff', 'mol', 'mo_energy_b', 'max_memory', 'scf_energy', 'e_tot', 't1', 'frozen', 'mo_energy_a', 'chkfile', 'max_space', 't2', 'mo_occ', 'max_cycle'))
 
@@ -4322,12 +4322,13 @@
         self.mol = adc.mol
         self.transform_integrals = adc.transform_integrals
         self.with_df = adc.with_df
-<<<<<<< HEAD
+
         self.compute_mpn_energy = True
         self.U_thresh = adc.U_thresh
-=======
         self.compute_spec = adc.compute_spec
->>>>>>> 29736d62
+
+
+
 
         keys = set(('tol_residual','conv_tol', 'e_corr', 'method', 'method_type', 'mo_coeff', 'mo_energy_b', 'max_memory', 't1', 'mo_energy_a', 'max_space', 't2', 'max_cycle'))
 
@@ -4433,12 +4434,12 @@
         self.mol = adc.mol
         self.transform_integrals = adc.transform_integrals
         self.with_df = adc.with_df
-<<<<<<< HEAD
+
         self.compute_mpn_energy = True
         self.U_thresh = adc.U_thresh
-=======
+
         self.compute_spec = adc.compute_spec
->>>>>>> 29736d62
+
 
         keys = set(('tol_residual','conv_tol', 'e_corr', 'method', 'method_type', 'mo_coeff', 'mo_energy_b', 'max_memory', 't1', 'mo_energy_a', 'max_space', 't2', 'max_cycle'))
 
