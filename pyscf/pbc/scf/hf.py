#!/usr/bin/env python
# Copyright 2014-2019 The PySCF Developers. All Rights Reserved.
#
# Licensed under the Apache License, Version 2.0 (the "License");
# you may not use this file except in compliance with the License.
# You may obtain a copy of the License at
#
#     http://www.apache.org/licenses/LICENSE-2.0
#
# Unless required by applicable law or agreed to in writing, software
# distributed under the License is distributed on an "AS IS" BASIS,
# WITHOUT WARRANTIES OR CONDITIONS OF ANY KIND, either express or implied.
# See the License for the specific language governing permissions and
# limitations under the License.
#
# Authors: Garnet Chan <gkc1000@gmail.com>
#          Timothy Berkelbach <tim.berkelbach@gmail.com>
#          Qiming Sun <osirpt.sun@gmail.com>
#

'''
Hartree-Fock for periodic systems at a single k-point

See Also:
    pyscf.pbc.scf.khf.py : Hartree-Fock for periodic systems with k-point sampling
'''

import sys
import time
import numpy as np
import h5py
from pyscf.scf import hf as mol_hf
from pyscf import lib
from pyscf.lib import logger
from pyscf.data import nist
from pyscf.pbc import gto
from pyscf.pbc import tools
from pyscf.pbc.gto import ecp
from pyscf.pbc.gto.pseudo import get_pp
from pyscf.pbc.scf import chkfile  # noqa
from pyscf.pbc.scf import addons
from pyscf.pbc import df
from pyscf.pbc.scf.rsjk import RangeSeparationJKBuilder
from pyscf.pbc.lib.kpts_helper import gamma_point
from pyscf import __config__

from timeit import default_timer as timer

def get_ovlp(cell, kpt=np.zeros(3)):
    '''Get the overlap AO matrix.
    '''
# Avoid pbcopt's prescreening in the lattice sum, for better accuracy
    s = cell.pbc_intor('int1e_ovlp', hermi=1, kpts=kpt,
                       pbcopt=lib.c_null_ptr())
    cond = np.max(lib.cond(s))
    if cond * cell.precision > 1e2:
        prec = 1e2 / cond
        rmin = max([cell.bas_rcut(ib, prec) for ib in range(cell.nbas)])
        if cell.rcut < rmin:
            logger.warn(cell, 'Singularity detected in overlap matrix.  '
                        'Integral accuracy may be not enough.\n      '
                        'You can adjust  cell.precision  or  cell.rcut  to '
                        'improve accuracy.  Recommended values are\n      '
                        'cell.precision = %.2g  or smaller.\n      '
                        'cell.rcut = %.4g  or larger.', prec, rmin)
    return s


def get_hcore(cell, kpt=np.zeros(3)):
    '''Get the core Hamiltonian AO matrix.
    '''
    hcore = get_t(cell, kpt)
    if cell.pseudo:
        hcore += get_pp(cell, kpt)
    else:
        hcore += get_nuc(cell, kpt)
    if len(cell._ecpbas) > 0:
        hcore += ecp.ecp_int(cell, kpt)
    return hcore


def get_t(cell, kpt=np.zeros(3)):
    '''Get the kinetic energy AO matrix.
    '''
    return cell.pbc_intor('int1e_kin', hermi=1, kpts=kpt)


def get_nuc(cell, kpt=np.zeros(3)):
    '''Get the bare periodic nuc-el AO matrix, with G=0 removed.

    See Martin (12.16)-(12.21).
    '''
    return df.FFTDF(cell).get_nuc(kpt)


def get_j(cell, dm, hermi=1, vhfopt=None, kpt=np.zeros(3), kpts_band=None):
    '''Get the Coulomb (J) AO matrix for the given density matrix.

    Args:
        dm : ndarray or list of ndarrays
            A density matrix or a list of density matrices

    Kwargs:
        hermi : int
            Whether J, K matrix is hermitian
            | 0 : no hermitian or symmetric
            | 1 : hermitian
            | 2 : anti-hermitian
        vhfopt :
            A class which holds precomputed quantities to optimize the
            computation of J, K matrices
        kpt : (3,) ndarray
            The "inner" dummy k-point at which the DM was evaluated (or
            sampled).
        kpts_band : (3,) ndarray or (*,3) ndarray
            An arbitrary "band" k-point at which J is evaluated.

    Returns:
        The function returns one J matrix, corresponding to the input
        density matrix (both order and shape).
    '''
    return df.FFTDF(cell).get_jk(dm, hermi, kpt, kpts_band, with_k=False)[0]


def get_jk(mf, cell, dm, hermi=1, vhfopt=None, kpt=np.zeros(3),
           kpts_band=None, with_j=True, with_k=True, omega=None, **kwargs):
    '''Get the Coulomb (J) and exchange (K) AO matrices for the given density matrix.

    Args:
        dm : ndarray or list of ndarrays
            A density matrix or a list of density matrices

    Kwargs:
        hermi : int
            Whether J, K matrix is hermitian
            | 0 : no hermitian or symmetric
            | 1 : hermitian
            | 2 : anti-hermitian
        vhfopt :
            A class which holds precomputed quantities to optimize the
            computation of J, K matrices
        kpt : (3,) ndarray
            The "inner" dummy k-point at which the DM was evaluated (or
            sampled).
        kpts_band : (3,) ndarray or (*,3) ndarray
            An arbitrary "band" k-point at which J and K are evaluated.

    Returns:
        The function returns one J and one K matrix, corresponding to the input
        density matrix (both order and shape).
    '''
    return df.FFTDF(cell).get_jk(dm, hermi, kpt, kpts_band, with_j, with_k,
                                 omega, exxdiv=mf.exxdiv)


def get_bands(mf, kpts_band, cell=None, dm=None, kpt=None):
    '''Get energy bands at the given (arbitrary) 'band' k-points.

    Returns:
        mo_energy : (nmo,) ndarray or a list of (nmo,) ndarray
            Bands energies E_n(k)
        mo_coeff : (nao, nmo) ndarray or a list of (nao,nmo) ndarray
            Band orbitals psi_n(k)
    '''
    if cell is None: cell = mf.cell
    if dm is None: dm = mf.make_rdm1()
    if kpt is None: kpt = mf.kpt

    kpts_band = np.asarray(kpts_band)
    single_kpt_band = (getattr(kpts_band, 'ndim', None) == 1)
    kpts_band = kpts_band.reshape(-1,3)

    fock = mf.get_hcore(cell, kpts_band)
    fock = fock + mf.get_veff(cell, dm, kpt=kpt, kpts_band=kpts_band)
    s1e = mf.get_ovlp(cell, kpts_band)
    nkpts = len(kpts_band)
    mo_energy = []
    mo_coeff = []
    for k in range(nkpts):
        e, c = mf.eig(fock[k], s1e[k])
        mo_energy.append(e)
        mo_coeff.append(c)

    if single_kpt_band:
        mo_energy = mo_energy[0]
        mo_coeff = mo_coeff[0]
    return mo_energy, mo_coeff


def init_guess_by_chkfile(cell, chkfile_name, project=None, kpt=None):
    '''Read the HF results from checkpoint file, then project it to the
    basis defined by ``cell``

    Returns:
        Density matrix, (nao,nao) ndarray
    '''
    from pyscf.pbc.scf import uhf
    dm = uhf.init_guess_by_chkfile(cell, chkfile_name, project, kpt)
    return dm[0] + dm[1]

get_fock = mol_hf.get_fock
get_occ = mol_hf.get_occ
get_grad = mol_hf.get_grad
make_rdm1 = mol_hf.make_rdm1
energy_elec = mol_hf.energy_elec


def dip_moment(cell, dm, unit='Debye', verbose=logger.NOTE,
               grids=None, rho=None, kpt=np.zeros(3), origin=None):
    ''' Dipole moment in the unit cell (is it well defined)?

    Args:
         cell : an instance of :class:`Cell`

         dm (ndarray) : density matrix

    Return:
        A list: the dipole moment on x, y and z components
    '''
    from pyscf.pbc import tools
    from pyscf.pbc.dft import gen_grid
    from pyscf.pbc.dft import numint
    if cell.dimension != 3:
        # raise NotImplementedError
        logger.warn(cell, 'Dipole moment for low-dimension system is not supported.')
        return np.zeros(3)

    log = logger.new_logger(cell, verbose)
    a = cell.lattice_vectors()
    b = np.linalg.inv(a).T

    if grids is None:
        grids = gen_grid.UniformGrids(cell)
        #? FIXME: Less requirements on the density accuracy.
        #ke_cutoff = gto.estimate_ke_cutoff(cell, 1e-5)
        #grids.mesh = tools.cutoff_to_mesh(a, ke_cutoff)
    if rho is None:
        rho = numint.NumInt().get_rho(cell, dm, grids, kpt, cell.max_memory)

    if origin is None:
        origin = _search_dipole_gauge_origin(cell, grids, rho, log)

    # Move the unit cell to the position around the origin.
    def shift_grids(r):
        r_frac = lib.dot(r - origin, b.T)
        # Grids on the boundary (r_frac == +/-0.5) of the new cell may lead to
        # unbalanced contributions to the dipole moment. Exclude them from the
        # dipole and quadrupole
        r_frac[r_frac== 0.5] = 0
        r_frac[r_frac==-0.5] = 0
        r_frac[r_frac > 0.5] -= 1
        r_frac[r_frac <-0.5] += 1
        r = lib.dot(r_frac, a)
        return r
    r = shift_grids(grids.coords)
    e_dip = np.einsum('g,g,gx->x', rho, grids.weights, r)

    charges = cell.atom_charges()
    r = shift_grids(cell.atom_coords())
    nuc_dip = np.einsum('g,gx->x', charges, r)
    dip = nuc_dip - e_dip

    if unit.upper() == 'DEBYE':
        dip *= nist.AU2DEBYE
        log.note('Dipole moment(X, Y, Z, Debye): %8.5f, %8.5f, %8.5f', *dip)
    else:
        log.note('Dipole moment(X, Y, Z, A.U.): %8.5f, %8.5f, %8.5f', *dip)
    return dip

def _search_dipole_gauge_origin(cell, grids, rho, log):
    '''Optimize the position of the unit cell in crystal. With a proper unit
    cell, the nuclear charge center and the electron density center are at the
    same point. This function returns the origin of such unit cell.
    '''
    from pyscf.pbc.dft import gen_grid
    a = cell.lattice_vectors()
    b = np.linalg.inv(a).T
    charges = cell.atom_charges()
    coords  = cell.atom_coords()

    origin = np.einsum('i,ix->x', charges, coords) / charges.sum()
    log.debug1('Initial guess of origin center %s', origin)
    nelec = np.dot(rho, grids.weights)

    # The dipole moment in the crystal is not uniquely defined. Depending on
    # the position and the shape of the unit cell, the value of dipole moment
    # can be very different. The optimization below searches the boundary of
    # cell inside which the nuclear charge center and electron density charge
    # center locate at the same point. The gauge origin will be chosen at the
    # center of unit cell.
    if (cell.dimension == 3 and
        # For orthogonal lattice only
        abs(np.diag(a.diagonal())).max() and
        isinstance(grids, gen_grid.UniformGrids)):
        gridxyz = grids.coords.T.reshape(3, *grids.mesh)
        gridbase = (gridxyz[0,:,0,0], gridxyz[1,0,:,0], gridxyz[2,0,0,:])
        wxyz = grids.weights.reshape(grids.mesh)
        rhoxyz = rho.reshape(grids.mesh)

        def search_orig(ix, origin):
            nx = grids.mesh[ix]
            Lx = a[ix,ix]
            g = gridbase[ix] - origin
            g_frac = (g * b[ix,ix]).round(6)
            g[g_frac == .5]  = 0
            g[g_frac ==-.5]  = 0
            g[g_frac >  .5] -= Lx
            g[g_frac < -.5] += Lx
            meanx = np.einsum('xyz,xyz->'+('xyz'[ix]), rhoxyz, wxyz) / nelec
            ex = meanx * g

            r_nuc = coords[:,ix] - origin
            r_frac = (r_nuc * b[ix,ix]).round(6)
            r_nuc[r_frac == .5]  = 0
            r_nuc[r_frac ==-.5]  = 0
            r_nuc[r_frac >  .5] -= Lx
            r_nuc[r_frac < -.5] += Lx
            nuc_dip = np.dot(charges, r_nuc) / charges.sum()

            # ex.sum() ~ electron dipole wrt the given origin
            dipx = nuc_dip - ex.sum()

            g = gridbase[ix] - origin
            sorted_meanx = np.hstack((meanx[g >= Lx/2],
                                      meanx[(g < Lx/2) & (g >= -Lx/2)],
                                      meanx[g < -Lx/2]))
            if abs(dipx) < 1e-3:
                offx = 0
            elif dipx > 0:
                # To cancel the positive dipole, move electrons to the right side
                rcum_dip = np.append(0, np.cumsum(sorted_meanx * Lx))
                idx = np.where(rcum_dip > dipx)[0][0]
                dx = (rcum_dip[idx] - dipx) / (rcum_dip[idx] - rcum_dip[idx-1])
                offx = (idx - dx) * Lx/nx
            else:
                # To cancel the negative dipole, move electrons to the left side
                lcum_dip = np.append(0, np.cumsum(sorted_meanx[::-1] * Lx))
                idx = np.where(lcum_dip > -dipx)[0][0]
                dx = (lcum_dip[idx] - -dipx) / (lcum_dip[idx] - lcum_dip[idx-1])
                offx = -(idx - dx) * Lx/nx
            return origin + offx

        wbar = grids.weights[0]**(1./3)
        for i in range(4):
            orig_last = origin
            origin[0] = search_orig(0, origin[0])
            origin[1] = search_orig(1, origin[1])
            origin[2] = search_orig(2, origin[2])
            if abs(origin - orig_last).max() < wbar:
                break
            log.debug1('iter %d: origin %s', i, origin)
    else:
        # If the grids are non-cubic grids, regenerating the grids is expensive if
        # the position or the shape of the unit cell is changed. The position of
        # the unit cell is not optimized. The gauge origin is set to the nuclear
        # charge center of the original unit cell.
        pass

    return origin

def get_rho(mf, dm=None, grids=None, kpt=None):
    '''Compute density in real space
    '''
    from pyscf.pbc.dft import gen_grid
    from pyscf.pbc.dft import numint
    if dm is None:
        dm = mf.make_rdm1()
    if getattr(dm, 'ndim', None) != 2:  # UHF
        dm = dm[0] + dm[1]
    if grids is None:
        grids = gen_grid.UniformGrids(mf.cell)
    if kpt is None:
        kpt = mf.kpt
    ni = numint.NumInt()
    return ni.get_rho(mf.cell, dm, grids, kpt, mf.max_memory)

def _dip_correction(mf):
    '''Makov-Payne corrections for charged systems.'''
    from pyscf.pbc import tools
    from pyscf.pbc.dft import gen_grid
    log = logger.new_logger(mf)
    cell = mf.cell
    a = cell.lattice_vectors()
    b = np.linalg.inv(a).T

    grids = gen_grid.UniformGrids(cell)
    ke_cutoff = gto.estimate_ke_cutoff(cell, 1e-5)
    grids.mesh = tools.cutoff_to_mesh(a, ke_cutoff)

    dm = mf.make_rdm1()
    rho = mf.get_rho(dm, grids, mf.kpt)
    origin = _search_dipole_gauge_origin(cell, grids, rho, log)

    def shift_grids(r):
        r_frac = lib.dot(r - origin, b.T)
        # Grids on the boundary (r_frac == +/-0.5) of the new cell may lead to
        # unbalanced contributions to the dipole moment. Exclude them from the
        # dipole and quadrupole
        r_frac[r_frac== 0.5] = 0
        r_frac[r_frac==-0.5] = 0
        r_frac[r_frac > 0.5] -= 1
        r_frac[r_frac <-0.5] += 1
        r = lib.dot(r_frac, a)
        return r

    #           SC              BCC             FCC
    madelung = (-2.83729747948, -3.63923344951, -4.58486207411)
    vol = cell.vol
    L = vol ** (1./3)
    chg = cell.charge

    # epsilon is the dielectric constant of the system. For systems
    # surrounded by vacuum, epsilon = 1.
    epsilon = 1

    # Energy correction of point charges of a simple cubic lattice.
    de_mono = - chg**2 * np.array(madelung) / (2 * L * epsilon)

    # dipole energy correction
    r_e = shift_grids(grids.coords)
    r_nuc = shift_grids(cell.atom_coords())
    charges = cell.atom_charges()
    e_dip = np.einsum('g,g,gx->x', rho, grids.weights, r_e)
    nuc_dip = np.einsum('g,gx->x', charges, r_nuc)
    dip = nuc_dip - e_dip
    de_dip = -2.*np.pi/(3*cell.vol) * np.linalg.norm(dip)**2

    # quadrupole energy correction
    if abs(a - np.eye(3)*L).max() > 1e-5:
        logger.warn(mf, 'System is not cubic cell. Quadrupole energy '
                    'correction is inaccurate since it is developed based on '
                    'cubic cell.')
    e_quad = np.einsum('g,g,gx,gx->', rho, grids.weights, r_e, r_e)
    nuc_quad = np.einsum('g,gx,gx->', charges, r_nuc, r_nuc)
    quad = nuc_quad - e_quad
    de_quad = 2.*np.pi/(3*cell.vol) * quad

    de = de_mono + de_dip + de_quad
    return de_mono, de_dip, de_quad, de

def makov_payne_correction(mf):
    '''Makov-Payne correction (Phys. Rev. B, 51, 4014)
    '''
    cell = mf.cell
    logger.note(mf, 'Makov-Payne correction for charged 3D PBC systems')
    # PRB 51 (1995), 4014
    # PRB 77 (2008), 115139
    if cell.dimension != 3:
        logger.warn(mf, 'Correction for low-dimension PBC systems'
                    'is not available.')
        return 0

    de_mono, de_dip, de_quad, de = _dip_correction(mf)

    if mf.verbose >= logger.NOTE:
        write = mf.stdout.write
        write('Corrections (AU)\n')
        write('       Monopole      Dipole          Quadrupole    total\n')
        write('SC   %12.8f   %12.8f   %12.8f   %12.8f\n' %
              (de_mono[0], de_dip   , de_quad   , de[0]))
        write('BCC  %12.8f   %12.8f   %12.8f   %12.8f\n' %
              (de_mono[1], de_dip   , de_quad   , de[1]))
        write('FCC  %12.8f   %12.8f   %12.8f   %12.8f\n' %
              (de_mono[2], de_dip   , de_quad   , de[2]))
    return de


class SCF(mol_hf.SCF):
    '''SCF base class adapted for PBCs.

    Attributes:
        kpt : (3,) ndarray
            The AO k-point in Cartesian coordinates, in units of 1/Bohr.

        exxdiv : str
            Exchange divergence treatment, can be one of

            | None : ignore G=0 contribution in exchange
            | 'ewald' : Ewald probe charge correction [JCP 122, 234102 (2005); DOI:10.1063/1.1926272]

        with_df : density fitting object
            Default is the FFT based DF model. For all-electron calculation,
            MDF model is favored for better accuracy.  See also :mod:`pyscf.pbc.df`.

        direct_scf : bool
            When this flag is set to true, the J/K matrices will be computed
            directly through the underlying with_df methods.  Otherwise,
            depending the available memory, the 4-index integrals may be cached
            and J/K matrices are computed based on the 4-index integrals.
    '''

    direct_scf = getattr(__config__, 'pbc_scf_SCF_direct_scf', False)

    def __init__(self, cell, kpt=np.zeros(3),
                 exxdiv=getattr(__config__, 'pbc_scf_SCF_exxdiv', 'ewald')):
        if not cell._built:
            sys.stderr.write('Warning: cell.build() is not called in input\n')
            cell.build()
        self.cell = cell
        mol_hf.SCF.__init__(self, cell)

        self.with_df = df.FFTDF(cell)
        # Range separation JK builder
        self.rsjk = None

        self.exxdiv = exxdiv
        self.kpt = kpt
        self.conv_tol = cell.precision * 10

        self._keys = self._keys.union(['cell', 'exxdiv', 'with_df'])

    @property
    def kpt(self):
        if 'kpt' in self.__dict__:
            # To handle the attribute kpt loaded from chkfile
            self.kpt = self.__dict__.pop('kpt')
        return self.with_df.kpts.reshape(3)
    @kpt.setter
    def kpt(self, x):
        self.with_df.kpts = np.reshape(x, (-1, 3))
        if self.rsjk:
            self.rsjk.kpts = self.with_df.kpts

    def build(self, cell=None):
        if 'kpt' in self.__dict__:
            # To handle the attribute kpt loaded from chkfile
            self.kpt = self.__dict__.pop('kpt')

        if self.rsjk:
            if not np.all(self.rsjk.kpts == self.kpt):
                self.rsjk = self.rsjk.__class__(cell, self.kpt.reshape(1,3))
            self.rsjk.build(direct_scf_tol=self.direct_scf_tol)

        if self.verbose >= logger.WARN:
            self.check_sanity()
        return self

    def reset(self, cell=None):
        '''Reset cell and relevant attributes associated to the old cell object'''
        if cell is not None:
            self.cell = cell
            self.mol = cell # used by hf kernel
        self.with_df.reset(cell)
        return self

    def dump_flags(self, verbose=None):
        mol_hf.SCF.dump_flags(self, verbose)
        logger.info(self, '******** PBC SCF flags ********')
        logger.info(self, 'kpt = %s', self.kpt)
        logger.info(self, 'Exchange divergence treatment (exxdiv) = %s', self.exxdiv)
        cell = self.cell
        if ((cell.dimension >= 2 and cell.low_dim_ft_type != 'inf_vacuum') and
            isinstance(self.exxdiv, str) and self.exxdiv.lower() == 'ewald'):
            madelung = tools.pbc.madelung(cell, [self.kpt])
            logger.info(self, '    madelung (= occupied orbital energy shift) = %s', madelung)
            logger.info(self, '    Total energy shift due to Ewald probe charge'
                        ' = -1/2 * Nelec*madelung = %.12g',
                        madelung*cell.nelectron * -.5)
        logger.info(self, 'DF object = %s', self.with_df)
        if not getattr(self.with_df, 'build', None):
            # .dump_flags() is called in pbc.df.build function
            self.with_df.dump_flags(verbose)
        return self

    def check_sanity(self):
        mol_hf.SCF.check_sanity(self)
        self.with_df.check_sanity()
        if (isinstance(self.exxdiv, str) and self.exxdiv.lower() != 'ewald' and
            isinstance(self.with_df, df.df.DF)):
            logger.warn(self, 'exxdiv %s is not supported in DF or MDF',
                        self.exxdiv)
        return self

    def get_hcore(self, cell=None, kpt=None):
        if cell is None: cell = self.cell
        if kpt is None: kpt = self.kpt

        if cell.pseudo:
            nuc = self.with_df.get_pp(kpt)
        else:
            nuc = self.with_df.get_nuc(kpt)
        if len(cell._ecpbas) > 0:
            nuc += ecp.ecp_int(cell, kpt)
        h = nuc + cell.pbc_intor('int1e_kin', 1, 1, kpt)
        return h

    def get_ovlp(self, cell=None, kpt=None):
        if cell is None: cell = self.cell
        if kpt is None: kpt = self.kpt
        return get_ovlp(cell, kpt)

    def get_jk(self, cell=None, dm=None, hermi=1, kpt=None, kpts_band=None,
               with_j=True, with_k=True, omega=None, **kwargs):
        r'''Get Coulomb (J) and exchange (K) following :func:`scf.hf.RHF.get_jk_`.
        for particular k-point (kpt).

        When kpts_band is given, the J, K matrices on kpts_band are evaluated.

            J_{pq} = \sum_{rs} (pq|rs) dm[s,r]
            K_{pq} = \sum_{rs} (pr|sq) dm[r,s]

        where r,s are orbitals on kpt. p and q are orbitals on kpts_band
        if kpts_band is given otherwise p and q are orbitals on kpt.
        '''
        if cell is None: cell = self.cell
        if dm is None: dm = self.make_rdm1()
        if kpt is None: kpt = self.kpt

        cpu0 = (time.clock(), time.time())
        dm = np.asarray(dm)
        nao = dm.shape[-1]

        if (not omega and kpts_band is None and
            # TODO: generate AO integrals with rsjk algorithm
            not self.rsjk and
            (self.exxdiv == 'ewald' or not self.exxdiv) and
            (self._eri is not None or cell.incore_anyway or
             (not self.direct_scf and self._is_mem_enough()))):
            #t0 = timer()
            if self._eri is None:
                logger.debug(self, 'Building PBC AO integrals incore')
                self._eri = self.with_df.get_ao_eri(kpt, compact=True)
            #self._timings["with_df.get_ao_eri"] += (timer()-t0)
            #t0 = timer()
            vj, vk = mol_hf.dot_eri_dm(self._eri, dm, hermi, with_j, with_k)
            #self._timings["dot_eri_dm"] += (timer()-t0)

            if with_k and self.exxdiv == 'ewald':
                from pyscf.pbc.df.df_jk import _ewald_exxdiv_for_G0
                # G=0 is not inculded in the ._eri integrals
                #t0 = timer()
                _ewald_exxdiv_for_G0(self.cell, kpt, dm.reshape(-1,nao,nao),
                                     vk.reshape(-1,nao,nao))
<<<<<<< HEAD
                #self._timings["_ewald_exxdiv_for_G0"] += (timer()-t0)
        else:
            #t0 = timer()
            vj, vk = self.with_df.get_jk(dm.reshape(-1,nao,nao), hermi,
                                         kpt, kpts_band, with_j, with_k, omega,
                                         exxdiv=self.exxdiv)
            #self._timings["with_df.get_jk"] += (timer()-t0)
=======
        elif self.rsjk:
            vj, vk = self.rsjk.get_jk(dm.reshape(-1,nao,nao), hermi, kpt, kpts_band,
                                      with_j, with_k, omega, exxdiv=self.exxdiv)
        else:
            vj, vk = self.with_df.get_jk(dm.reshape(-1,nao,nao), hermi, kpt, kpts_band,
                                         with_j, with_k, omega, exxdiv=self.exxdiv)
>>>>>>> 41fce86d

        if with_j:
            vj = _format_jks(vj, dm, kpts_band)
        if with_k:
            vk = _format_jks(vk, dm, kpts_band)
        logger.timer(self, 'vj and vk', *cpu0)
        return vj, vk

    def get_j(self, cell=None, dm=None, hermi=1, kpt=None, kpts_band=None,
              omega=None):
        r'''Compute J matrix for the given density matrix and k-point (kpt).
        When kpts_band is given, the J matrices on kpts_band are evaluated.

            J_{pq} = \sum_{rs} (pq|rs) dm[s,r]

        where r,s are orbitals on kpt. p and q are orbitals on kpts_band
        if kpts_band is given otherwise p and q are orbitals on kpt.
        '''
        return self.get_jk(cell, dm, hermi, kpt, kpts_band, with_k=False,
                           omega=omega)[0]

    def get_k(self, cell=None, dm=None, hermi=1, kpt=None, kpts_band=None,
              omega=None):
        '''Compute K matrix for the given density matrix.
        '''
        return self.get_jk(cell, dm, hermi, kpt, kpts_band, with_j=False,
                           omega=omega)[1]

    def get_veff(self, cell=None, dm=None, dm_last=0, vhf_last=0, hermi=1,
                 kpt=None, kpts_band=None):
        '''Hartree-Fock potential matrix for the given density matrix.
        See :func:`scf.hf.get_veff` and :func:`scf.hf.RHF.get_veff`
        '''
        if cell is None: cell = self.cell
        if dm is None: dm = self.make_rdm1()
        if kpt is None: kpt = self.kpt
        if self.rsjk and self.direct_scf:
            # Enable direct-SCF for real space JK builder
            ddm = dm - dm_last
            vj, vk = self.get_jk(cell, ddm, hermi, kpt, kpts_band)
            vhf = vj - vk * .5
            vhf += vhf_last
        else:
            vj, vk = self.get_jk(cell, dm, hermi, kpt, kpts_band)
            vhf = vj - vk * .5
        return vhf

    def get_jk_incore(self, cell=None, dm=None, hermi=1, kpt=None, omega=None,
                      **kwargs):
        '''Get Coulomb (J) and exchange (K) following :func:`scf.hf.RHF.get_jk_`.

        *Incore* version of Coulomb and exchange build only.
        Currently RHF always uses PBC AO integrals (unlike RKS), since
        exchange is currently computed by building PBC AO integrals.
        '''
        if omega:
            raise NotImplementedError
        if cell is None: cell = self.cell
        if kpt is None: kpt = self.kpt
        if self._eri is None:
            self._eri = self.with_df.get_ao_eri(kpt, compact=True)
        return self.get_jk(cell, dm, hermi, kpt)

    def energy_nuc(self):
        return self.cell.energy_nuc()

    get_bands = get_bands

    get_rho = get_rho

    @lib.with_doc(dip_moment.__doc__)
    def dip_moment(self, cell=None, dm=None, unit='Debye', verbose=logger.NOTE,
                   **kwargs):
        rho = kwargs.pop('rho', None)
        if rho is None:
            rho = self.get_rho(dm)
        if cell is None:
            cell = self.cell
        return dip_moment(cell, dm, unit, verbose, rho=rho, kpt=self.kpt, **kwargs)

    def _finalize(self):
        '''Hook for dumping results and clearing up the object.'''
        mol_hf.SCF._finalize(self)

        if self.cell.charge != 0:
            makov_payne_correction(self)
        return self

    def get_init_guess(self, cell=None, key='minao'):
        if cell is None: cell = self.cell
        dm = mol_hf.SCF.get_init_guess(self, cell, key)
        dm = normalize_dm_(self, dm)
        return dm

    def init_guess_by_1e(self, cell=None):
        if cell is None: cell = self.cell
        if cell.dimension < 3:
            logger.warn(self, 'Hcore initial guess is not recommended in '
                        'the SCF of low-dimensional systems.')
        return mol_hf.SCF.init_guess_by_1e(self, cell)

    def init_guess_by_chkfile(self, chk=None, project=None, kpt=None):
        if chk is None: chk = self.chkfile
        if kpt is None: kpt = self.kpt
        return init_guess_by_chkfile(self.cell, chk, project, kpt)
    def from_chk(self, chk=None, project=None, kpt=None):
        return self.init_guess_by_chkfile(chk, project, kpt)

    def dump_chk(self, envs):
        if self.chkfile:
            mol_hf.SCF.dump_chk(self, envs)
            with h5py.File(self.chkfile, 'a') as fh5:
                fh5['scf/kpt'] = self.kpt
        return self

    def _is_mem_enough(self):
        nao = self.cell.nao_nr()
        if abs(self.kpt).sum() < 1e-9:
            mem_need = nao**4*8/4/1e6
        else:
            mem_need = nao**4*16/1e6
        return mem_need + lib.current_memory()[0] < self.max_memory*.95

    def density_fit(self, auxbasis=None, with_df=None):
        from pyscf.pbc.df import df_jk
        return df_jk.density_fit(self, auxbasis, with_df=with_df)

    def mix_density_fit(self, auxbasis=None, with_df=None):
        from pyscf.pbc.df import mdf_jk
        return mdf_jk.density_fit(self, auxbasis, with_df=with_df)

    def sfx2c1e(self):
        from pyscf.pbc.x2c import sfx2c1e
        return sfx2c1e.sfx2c1e(self)
    x2c = x2c1e = sfx2c1e

    def to_rhf(self, mf):
        '''Convert the input mean-field object to a RHF/ROHF/RKS/ROKS object'''
        return addons.convert_to_rhf(mf)

    def to_uhf(self, mf):
        '''Convert the input mean-field object to a UHF/UKS object'''
        return addons.convert_to_uhf(mf)

    def to_ghf(self, mf):
        '''Convert the input mean-field object to a GHF/GKS object'''
        return addons.convert_to_ghf(mf)

    def nuc_grad_method(self, *args, **kwargs):
        raise NotImplementedError

    def jk_method(self, J='FFTDF', K=None):
        '''
        Set up the schemes to evaluate Coulomb and exchange matrix

        FFTDF: planewave density fitting using Fast Fourier Transform
        AFTDF: planewave density fitting using analytic Fourier Transform
        GDF: Gaussian density fitting
        MDF: Gaussian and planewave mix density fitting
        RS: range-separation JK builder
        RSDF: range-separation density fitting
        '''
        if K is None:
            K = J

        if J != K:
            raise NotImplementedError('J != K')

        if 'DF' in J or 'DF' in K:
            if 'DF' in J and 'DF' in K:
                assert J == K
            else:
                df_method = J if 'DF' in J else K
                self.with_df = getattr(df, df_method)(self.cell, self.kpt)

        if 'RS' in J or 'RS' in K:
            if not gamma_point(self.kpt):
                raise NotImplementedError('Single k-point must be gamma point')
            self.rsjk = RangeSeparationJKBuilder(self.cell, self.kpt)
            self.rsjk.verbose = self.verbose

        # For nuclear attraction
        if J == 'RS' and K == 'RS' and not isinstance(self.with_df, df.GDF):
            self.with_df = df.GDF(self.cell, self.kpt)

        nuc = self.with_df.__class__.__name__
        logger.debug1(self, 'Apply %s for J, %s for K, %s for nuc', J, K, nuc)
        return self


class RHF(SCF, mol_hf.RHF):

    stability = mol_hf.RHF.stability

    def convert_from_(self, mf):
        '''Convert given mean-field object to RHF'''
        addons.convert_to_rhf(mf, self)
        return self


def _format_jks(vj, dm, kpts_band):
    if kpts_band is None:
        vj = vj.reshape(dm.shape)
    elif kpts_band.ndim == 1:  # a single k-point on bands
        vj = vj.reshape(dm.shape)
    elif getattr(dm, "ndim", 0) == 2:
        vj = vj[0]
    return vj

def normalize_dm_(mf, dm):
    '''
    Scale density matrix to make it produce the correct number of electrons.
    '''
    cell = mf.cell
    if isinstance(dm, np.ndarray) and dm.ndim == 2:
        ne = np.einsum('ij,ji->', dm, mf.get_ovlp(cell)).real
    else:
        ne = np.einsum('xij,ji->', dm, mf.get_ovlp(cell)).real
    if abs(ne - cell.nelectron).sum() > 1e-7:
        logger.debug(mf, 'Big error detected in the electron number '
                     'of initial guess density matrix (Ne/cell = %g)!\n'
                     '  This can cause huge error in Fock matrix and '
                     'lead to instability in SCF for low-dimensional '
                     'systems.\n  DM is normalized wrt the number '
                     'of electrons %s', ne, cell.nelectron)
        dm *= cell.nelectron / ne
    return dm<|MERGE_RESOLUTION|>--- conflicted
+++ resolved
@@ -574,15 +574,13 @@
     def get_hcore(self, cell=None, kpt=None):
         if cell is None: cell = self.cell
         if kpt is None: kpt = self.kpt
-
         if cell.pseudo:
             nuc = self.with_df.get_pp(kpt)
         else:
             nuc = self.with_df.get_nuc(kpt)
         if len(cell._ecpbas) > 0:
             nuc += ecp.ecp_int(cell, kpt)
-        h = nuc + cell.pbc_intor('int1e_kin', 1, 1, kpt)
-        return h
+        return nuc + cell.pbc_intor('int1e_kin', 1, 1, kpt)
 
     def get_ovlp(self, cell=None, kpt=None):
         if cell is None: cell = self.cell
@@ -616,37 +614,22 @@
             (self.exxdiv == 'ewald' or not self.exxdiv) and
             (self._eri is not None or cell.incore_anyway or
              (not self.direct_scf and self._is_mem_enough()))):
-            #t0 = timer()
             if self._eri is None:
                 logger.debug(self, 'Building PBC AO integrals incore')
                 self._eri = self.with_df.get_ao_eri(kpt, compact=True)
-            #self._timings["with_df.get_ao_eri"] += (timer()-t0)
-            #t0 = timer()
             vj, vk = mol_hf.dot_eri_dm(self._eri, dm, hermi, with_j, with_k)
-            #self._timings["dot_eri_dm"] += (timer()-t0)
 
             if with_k and self.exxdiv == 'ewald':
                 from pyscf.pbc.df.df_jk import _ewald_exxdiv_for_G0
                 # G=0 is not inculded in the ._eri integrals
-                #t0 = timer()
                 _ewald_exxdiv_for_G0(self.cell, kpt, dm.reshape(-1,nao,nao),
                                      vk.reshape(-1,nao,nao))
-<<<<<<< HEAD
-                #self._timings["_ewald_exxdiv_for_G0"] += (timer()-t0)
-        else:
-            #t0 = timer()
-            vj, vk = self.with_df.get_jk(dm.reshape(-1,nao,nao), hermi,
-                                         kpt, kpts_band, with_j, with_k, omega,
-                                         exxdiv=self.exxdiv)
-            #self._timings["with_df.get_jk"] += (timer()-t0)
-=======
         elif self.rsjk:
             vj, vk = self.rsjk.get_jk(dm.reshape(-1,nao,nao), hermi, kpt, kpts_band,
                                       with_j, with_k, omega, exxdiv=self.exxdiv)
         else:
             vj, vk = self.with_df.get_jk(dm.reshape(-1,nao,nao), hermi, kpt, kpts_band,
                                          with_j, with_k, omega, exxdiv=self.exxdiv)
->>>>>>> 41fce86d
 
         if with_j:
             vj = _format_jks(vj, dm, kpts_band)
