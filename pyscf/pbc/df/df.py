--- conflicted
+++ resolved
@@ -936,11 +936,7 @@
                 return numpy.zeros(0)
             else:
                 raise KeyError('Key "%s" not found' % key)
-<<<<<<< HEAD
-        swap = False
-=======
         hermi = False
->>>>>>> 32b632eb
     else:
         # swap ki,kj due to the hermiticity
         kptji = kpti_kptj[[1,0]]
@@ -957,19 +953,6 @@
                 return numpy.zeros(0)
             else:
                 raise KeyError('Key "%s" not found' % key)
-<<<<<<< HEAD
-        swap = True
-#TODO: put the numpy.hstack() call in _load_and_unpack class to lazily load
-# the 3D tensor if it is too big.
-    dat = _load_and_unpack(h5group[key],swap)
-    return dat
-
-class _load_and_unpack(object):
-    '''Load data lazily'''
-    def __init__(self, dat, swap):
-        self.dat = dat
-        self.swap = swap
-=======
         hermi = True
 
     dat = _load_and_unpack(h5group[key],hermi)
@@ -988,7 +971,6 @@
     def __init__(self, dat, hermi):
         self.dat = dat
         self.hermi = hermi
->>>>>>> 32b632eb
     def __getitem__(self, s):
         dat = self.dat
         if isinstance(dat, h5py.Group):
@@ -996,11 +978,7 @@
         else: # For mpi4pyscf, pyscf-1.5.1 or older
             v = numpy.asarray(dat[s])
 
-<<<<<<< HEAD
-        if self.swap:
-=======
         if self.hermi:
->>>>>>> 32b632eb
             nao = int(numpy.sqrt(v.shape[-1]))
             v1 = lib.transpose(v.reshape(-1,nao,nao), axes=(0,2,1)).conj()
             return v1.reshape(v.shape)
