--- conflicted
+++ resolved
@@ -1323,10 +1323,6 @@
             nprim_drop = 0
             nctr_drop = 0
             _env = self._env.copy()
-<<<<<<< HEAD
-            #_env = self._env
-=======
->>>>>>> 025e403b
             for ib in range(len(self._bas)):
                 l = self.bas_angular(ib)
                 nprim = self.bas_nprim(ib)
