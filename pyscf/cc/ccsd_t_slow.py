#!/usr/bin/env python
# Copyright 2014-2020 The PySCF Developers. All Rights Reserved.
#
# Licensed under the Apache License, Version 2.0 (the "License");
# you may not use this file except in compliance with the License.
# You may obtain a copy of the License at
#
#     http://www.apache.org/licenses/LICENSE-2.0
#
# Unless required by applicable law or agreed to in writing, software
# distributed under the License is distributed on an "AS IS" BASIS,
# WITHOUT WARRANTIES OR CONDITIONS OF ANY KIND, either express or implied.
# See the License for the specific language governing permissions and
# limitations under the License.
#
# Author: Qiming Sun <osirpt.sun@gmail.com>
#

import numpy
from pyscf import lib
from pyscf.lib import logger

'''
CCSD(T)
'''

# t3 as ijkabc

# JCP 94, 442 (1991); DOI:10.1063/1.460359.  Error in Eq (1), should be [ia] >= [jb] >= [kc]
def kernel(mycc, eris, t1=None, t2=None, verbose=logger.NOTE):
    if isinstance(verbose, logger.Logger):
        log = verbose
    else:
        log = logger.Logger(mycc.stdout, verbose)

    if t1 is None: t1 = mycc.t1
    if t2 is None: t2 = mycc.t2

    t1T = t1.T
    t2T = t2.transpose(2,3,0,1)

    nocc, nvir = t1.shape
<<<<<<< HEAD
    mo_e = eris.fock.diagonal()
    #mo_e = eris.mo_energy
=======
    mo_e = eris.mo_energy
>>>>>>> 666f5c21
    e_occ, e_vir = mo_e[:nocc], mo_e[nocc:]
    eijk = lib.direct_sum('i,j,k->ijk', e_occ, e_occ, e_occ)

    eris_vvov = eris.get_ovvv().conj().transpose(1,3,0,2)
    eris_vooo = numpy.asarray(eris.ovoo).conj().transpose(1,0,3,2)
    eris_vvoo = numpy.asarray(eris.ovov).conj().transpose(1,3,0,2)
    fvo = eris.fock[nocc:,:nocc]
    def get_w(a, b, c):
        w = numpy.einsum('if,fkj->ijk', eris_vvov[a,b], t2T[c,:])
        w-= numpy.einsum('ijm,mk->ijk', eris_vooo[a,:], t2T[b,c])
        return w
    def get_v(a, b, c):
        v = numpy.einsum('ij,k->ijk', eris_vvoo[a,b], t1T[c])
        v+= numpy.einsum('ij,k->ijk', t2T[a,b], fvo[c])
        return v

    et = 0
    for a in range(nvir):
        for b in range(a+1):
            for c in range(b+1):
                d3 = eijk - e_vir[a] - e_vir[b] - e_vir[c]
                if a == c:  # a == b == c
                    d3 *= 6
                elif a == b or b == c:
                    d3 *= 2

                wabc = get_w(a, b, c)
                wacb = get_w(a, c, b)
                wbac = get_w(b, a, c)
                wbca = get_w(b, c, a)
                wcab = get_w(c, a, b)
                wcba = get_w(c, b, a)
                vabc = get_v(a, b, c)
                vacb = get_v(a, c, b)
                vbac = get_v(b, a, c)
                vbca = get_v(b, c, a)
                vcab = get_v(c, a, b)
                vcba = get_v(c, b, a)
                zabc = r3(wabc + .5 * vabc) / d3
                zacb = r3(wacb + .5 * vacb) / d3
                zbac = r3(wbac + .5 * vbac) / d3
                zbca = r3(wbca + .5 * vbca) / d3
                zcab = r3(wcab + .5 * vcab) / d3
                zcba = r3(wcba + .5 * vcba) / d3

                et+= numpy.einsum('ijk,ijk', wabc, zabc.conj())
                et+= numpy.einsum('ikj,ijk', wacb, zabc.conj())
                et+= numpy.einsum('jik,ijk', wbac, zabc.conj())
                et+= numpy.einsum('jki,ijk', wbca, zabc.conj())
                et+= numpy.einsum('kij,ijk', wcab, zabc.conj())
                et+= numpy.einsum('kji,ijk', wcba, zabc.conj())

                et+= numpy.einsum('ijk,ijk', wacb, zacb.conj())
                et+= numpy.einsum('ikj,ijk', wabc, zacb.conj())
                et+= numpy.einsum('jik,ijk', wcab, zacb.conj())
                et+= numpy.einsum('jki,ijk', wcba, zacb.conj())
                et+= numpy.einsum('kij,ijk', wbac, zacb.conj())
                et+= numpy.einsum('kji,ijk', wbca, zacb.conj())

                et+= numpy.einsum('ijk,ijk', wbac, zbac.conj())
                et+= numpy.einsum('ikj,ijk', wbca, zbac.conj())
                et+= numpy.einsum('jik,ijk', wabc, zbac.conj())
                et+= numpy.einsum('jki,ijk', wacb, zbac.conj())
                et+= numpy.einsum('kij,ijk', wcba, zbac.conj())
                et+= numpy.einsum('kji,ijk', wcab, zbac.conj())

                et+= numpy.einsum('ijk,ijk', wbca, zbca.conj())
                et+= numpy.einsum('ikj,ijk', wbac, zbca.conj())
                et+= numpy.einsum('jik,ijk', wcba, zbca.conj())
                et+= numpy.einsum('jki,ijk', wcab, zbca.conj())
                et+= numpy.einsum('kij,ijk', wabc, zbca.conj())
                et+= numpy.einsum('kji,ijk', wacb, zbca.conj())

                et+= numpy.einsum('ijk,ijk', wcab, zcab.conj())
                et+= numpy.einsum('ikj,ijk', wcba, zcab.conj())
                et+= numpy.einsum('jik,ijk', wacb, zcab.conj())
                et+= numpy.einsum('jki,ijk', wabc, zcab.conj())
                et+= numpy.einsum('kij,ijk', wbca, zcab.conj())
                et+= numpy.einsum('kji,ijk', wbac, zcab.conj())

                et+= numpy.einsum('ijk,ijk', wcba, zcba.conj())
                et+= numpy.einsum('ikj,ijk', wcab, zcba.conj())
                et+= numpy.einsum('jik,ijk', wbca, zcba.conj())
                et+= numpy.einsum('jki,ijk', wbac, zcba.conj())
                et+= numpy.einsum('kij,ijk', wacb, zcba.conj())
                et+= numpy.einsum('kji,ijk', wabc, zcba.conj())
    et *= 2
    log.info('CCSD(T) correction = %.15g', et)
    return et

def r3(w):
    return (4 * w + w.transpose(1,2,0) + w.transpose(2,0,1)
            - 2 * w.transpose(2,1,0) - 2 * w.transpose(0,2,1)
            - 2 * w.transpose(1,0,2))


if __name__ == '__main__':
    from pyscf import gto
    from pyscf import scf
    from pyscf import cc

    mol = gto.M()
    numpy.random.seed(12)
    nocc, nvir = 5, 12
    eris = cc.ccsd._ChemistsERIs()
    eris.ovvv = numpy.random.random((nocc,nvir,nvir*(nvir+1)//2)) * .1
    eris.ovoo = numpy.random.random((nocc,nvir,nocc,nocc)) * .1
    eris.ovov = numpy.random.random((nocc,nvir,nocc,nvir)) * .1
    t1 = numpy.random.random((nocc,nvir)) * .1
    t2 = numpy.random.random((nocc,nocc,nvir,nvir)) * .1
    t2 = t2 + t2.transpose(1,0,3,2)
    mf = scf.RHF(mol)
    mcc = cc.CCSD(mf)
    f = numpy.random.random((nocc+nvir,nocc+nvir)) * .1
    eris.fock = f+f.T + numpy.diag(numpy.arange(nocc+nvir))
    print(kernel(mcc, eris, t1, t2) - -8.0038781018306828)

    mol = gto.Mole()
    mol.atom = [
        [8 , (0. , 0.     , 0.)],
        [1 , (0. , -.957 , .587)],
        [1 , (0.2,  .757 , .487)]]

    mol.basis = 'ccpvdz'
    mol.build()
    rhf = scf.RHF(mol)
    rhf.conv_tol = 1e-14
    rhf.scf()
    mcc = cc.CCSD(rhf)
    mcc.conv_tol = 1e-12
    mcc.ccsd()

    e3a = kernel(mcc, mcc.ao2mo())
    print(e3a - -0.0033300722698513989)<|MERGE_RESOLUTION|>--- conflicted
+++ resolved
@@ -40,12 +40,7 @@
     t2T = t2.transpose(2,3,0,1)
 
     nocc, nvir = t1.shape
-<<<<<<< HEAD
-    mo_e = eris.fock.diagonal()
-    #mo_e = eris.mo_energy
-=======
     mo_e = eris.mo_energy
->>>>>>> 666f5c21
     e_occ, e_vir = mo_e[:nocc], mo_e[nocc:]
     eijk = lib.direct_sum('i,j,k->ijk', e_occ, e_occ, e_occ)
 
