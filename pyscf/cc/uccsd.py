#!/usr/bin/env python
# Copyright 2014-2021 The PySCF Developers. All Rights Reserved.
#
# Licensed under the Apache License, Version 2.0 (the "License");
# you may not use this file except in compliance with the License.
# You may obtain a copy of the License at
#
#     http://www.apache.org/licenses/LICENSE-2.0
#
# Unless required by applicable law or agreed to in writing, software
# distributed under the License is distributed on an "AS IS" BASIS,
# WITHOUT WARRANTIES OR CONDITIONS OF ANY KIND, either express or implied.
# See the License for the specific language governing permissions and
# limitations under the License.
#
# Author: Timothy Berkelbach <tim.berkelbach@gmail.com>
#         Qiming Sun <osirpt.sun@gmail.com>
#

'''
UCCSD with spatial integrals
'''


from functools import reduce
import numpy as np

from pyscf import lib
from pyscf import ao2mo
from pyscf.lib import logger
from pyscf.cc import ccsd
from pyscf.ao2mo import _ao2mo
from pyscf.mp import ump2
from pyscf import scf
from pyscf import __config__

MEMORYMIN = getattr(__config__, 'cc_ccsd_memorymin', 2000)

# This is unrestricted (U)CCSD, in spatial-orbital form.

def update_amps(cc, t1, t2, eris):
    time0 = logger.process_clock(), logger.perf_counter()
    log = logger.Logger(cc.stdout, cc.verbose)
    t1a, t1b = t1
    t2aa, t2ab, t2bb = t2
    nocca, noccb, nvira, nvirb = t2ab.shape
    mo_ea_o = eris.mo_energy[0][:nocca]
    mo_ea_v = eris.mo_energy[0][nocca:] + cc.level_shift
    mo_eb_o = eris.mo_energy[1][:noccb]
    mo_eb_v = eris.mo_energy[1][noccb:] + cc.level_shift
    fova = eris.focka[:nocca,nocca:]
    fovb = eris.fockb[:noccb,noccb:]

    u1a = np.zeros_like(t1a)
    u1b = np.zeros_like(t1b)
    #:eris_vvvv = ao2mo.restore(1, np.asarray(eris.vvvv), nvirb)
    #:eris_VVVV = ao2mo.restore(1, np.asarray(eris.VVVV), nvirb)
    #:eris_vvVV = _restore(np.asarray(eris.vvVV), nvira, nvirb)
    #:u2aa += lib.einsum('ijef,aebf->ijab', tauaa, eris_vvvv) * .5
    #:u2bb += lib.einsum('ijef,aebf->ijab', taubb, eris_VVVV) * .5
    #:u2ab += lib.einsum('iJeF,aeBF->iJaB', tauab, eris_vvVV)
    tauaa, tauab, taubb = make_tau(t2, t1, t1)
    u2aa, u2ab, u2bb = cc._add_vvvv(None, (tauaa,tauab,taubb), eris)
    u2aa *= .5
    u2bb *= .5

    Fooa =  .5 * lib.einsum('me,ie->mi', fova, t1a)
    Foob =  .5 * lib.einsum('me,ie->mi', fovb, t1b)
    Fvva = -.5 * lib.einsum('me,ma->ae', fova, t1a)
    Fvvb = -.5 * lib.einsum('me,ma->ae', fovb, t1b)
    Fooa += eris.focka[:nocca,:nocca] - np.diag(mo_ea_o)
    Foob += eris.fockb[:noccb,:noccb] - np.diag(mo_eb_o)
    Fvva += eris.focka[nocca:,nocca:] - np.diag(mo_ea_v)
    Fvvb += eris.fockb[noccb:,noccb:] - np.diag(mo_eb_v)
    dtype = u2aa.dtype
    wovvo = np.zeros((nocca,nvira,nvira,nocca), dtype=dtype)
    wOVVO = np.zeros((noccb,nvirb,nvirb,noccb), dtype=dtype)
    woVvO = np.zeros((nocca,nvirb,nvira,noccb), dtype=dtype)
    woVVo = np.zeros((nocca,nvirb,nvirb,nocca), dtype=dtype)
    wOvVo = np.zeros((noccb,nvira,nvirb,nocca), dtype=dtype)
    wOvvO = np.zeros((noccb,nvira,nvira,noccb), dtype=dtype)

    mem_now = lib.current_memory()[0]
    max_memory = max(0, cc.max_memory - mem_now - u2aa.size*8e-6)
    if nvira > 0 and nocca > 0:
        blksize = max(ccsd.BLKMIN, int(max_memory*1e6/8/(nvira**3*3+1)))
        for p0,p1 in lib.prange(0, nocca, blksize):
            ovvv = eris.get_ovvv(slice(p0,p1))  # ovvv = eris.ovvv[p0:p1]
            ovvv = ovvv - ovvv.transpose(0,3,2,1)
            Fvva += np.einsum('mf,mfae->ae', t1a[p0:p1], ovvv)
            wovvo[p0:p1] += lib.einsum('jf,mebf->mbej', t1a, ovvv)
            u1a += 0.5*lib.einsum('mief,meaf->ia', t2aa[p0:p1], ovvv)
            u2aa[:,p0:p1] += lib.einsum('ie,mbea->imab', t1a, ovvv.conj())
            tmp1aa = lib.einsum('ijef,mebf->ijmb', tauaa, ovvv)
            u2aa -= lib.einsum('ijmb,ma->ijab', tmp1aa, t1a[p0:p1]*.5)
            ovvv = tmp1aa = None

    if nvirb > 0 and noccb > 0:
        blksize = max(ccsd.BLKMIN, int(max_memory*1e6/8/(nvirb**3*3+1)))
        for p0,p1 in lib.prange(0, noccb, blksize):
            OVVV = eris.get_OVVV(slice(p0,p1))  # OVVV = eris.OVVV[p0:p1]
            OVVV = OVVV - OVVV.transpose(0,3,2,1)
            Fvvb += np.einsum('mf,mfae->ae', t1b[p0:p1], OVVV)
            wOVVO[p0:p1] = lib.einsum('jf,mebf->mbej', t1b, OVVV)
            u1b += 0.5*lib.einsum('MIEF,MEAF->IA', t2bb[p0:p1], OVVV)
            u2bb[:,p0:p1] += lib.einsum('ie,mbea->imab', t1b, OVVV.conj())
            tmp1bb = lib.einsum('ijef,mebf->ijmb', taubb, OVVV)
            u2bb -= lib.einsum('ijmb,ma->ijab', tmp1bb, t1b[p0:p1]*.5)
            OVVV = tmp1bb = None

    if nvirb > 0 and nocca > 0:
        blksize = max(ccsd.BLKMIN, int(max_memory*1e6/8/(nvira*nvirb**2*3+1)))
        for p0,p1 in lib.prange(0, nocca, blksize):
            ovVV = eris.get_ovVV(slice(p0,p1))  # ovVV = eris.ovVV[p0:p1]
            Fvvb += np.einsum('mf,mfAE->AE', t1a[p0:p1], ovVV)
            woVvO[p0:p1] = lib.einsum('JF,meBF->mBeJ', t1b, ovVV)
            woVVo[p0:p1] = lib.einsum('jf,mfBE->mBEj',-t1a, ovVV)
            u1b += lib.einsum('mIeF,meAF->IA', t2ab[p0:p1], ovVV)
            u2ab[p0:p1] += lib.einsum('IE,maEB->mIaB', t1b, ovVV.conj())
            tmp1ab = lib.einsum('iJeF,meBF->iJmB', tauab, ovVV)
            u2ab -= lib.einsum('iJmB,ma->iJaB', tmp1ab, t1a[p0:p1])
            ovVV = tmp1ab = None

    if nvira > 0 and noccb > 0:
        blksize = max(ccsd.BLKMIN, int(max_memory*1e6/8/(nvirb*nvira**2*3+1)))
        for p0,p1 in lib.prange(0, noccb, blksize):
            OVvv = eris.get_OVvv(slice(p0,p1))  # OVvv = eris.OVvv[p0:p1]
            Fvva += np.einsum('MF,MFae->ae', t1b[p0:p1], OVvv)
            wOvVo[p0:p1] = lib.einsum('jf,MEbf->MbEj', t1a, OVvv)
            wOvvO[p0:p1] = lib.einsum('JF,MFbe->MbeJ',-t1b, OVvv)
            u1a += lib.einsum('iMfE,MEaf->ia', t2ab[:,p0:p1], OVvv)
            u2ab[:,p0:p1] += lib.einsum('ie,MBea->iMaB', t1a, OVvv.conj())
            tmp1abba = lib.einsum('iJeF,MFbe->iJbM', tauab, OVvv)
            u2ab -= lib.einsum('iJbM,MA->iJbA', tmp1abba, t1b[p0:p1])
            OVvv = tmp1abba = None

    eris_ovov = np.asarray(eris.ovov)
    eris_ovoo = np.asarray(eris.ovoo)
    Woooo = lib.einsum('je,nemi->mnij', t1a, eris_ovoo)
    Woooo = Woooo - Woooo.transpose(0,1,3,2)
    Woooo += np.asarray(eris.oooo).transpose(0,2,1,3)
    Woooo += lib.einsum('ijef,menf->mnij', tauaa, eris_ovov) * .5
    u2aa += lib.einsum('mnab,mnij->ijab', tauaa, Woooo*.5)
    Woooo = tauaa = None
    ovoo = eris_ovoo - eris_ovoo.transpose(2,1,0,3)
    Fooa += np.einsum('ne,nemi->mi', t1a, ovoo)
    u1a += 0.5*lib.einsum('mnae,meni->ia', t2aa, ovoo)
    wovvo += lib.einsum('nb,nemj->mbej', t1a, ovoo)
    ovoo = eris_ovoo = None

    tilaa = make_tau_aa(t2[0], t1a, t1a, fac=0.5)
    ovov = eris_ovov - eris_ovov.transpose(0,3,2,1)
    Fvva -= .5 * lib.einsum('mnaf,menf->ae', tilaa, ovov)
    Fooa += .5 * lib.einsum('inef,menf->mi', tilaa, ovov)
    Fova = np.einsum('nf,menf->me',t1a, ovov)
    u2aa += ovov.conj().transpose(0,2,1,3) * .5
    wovvo -= 0.5*lib.einsum('jnfb,menf->mbej', t2aa, ovov)
    woVvO += 0.5*lib.einsum('nJfB,menf->mBeJ', t2ab, ovov)
    tmpaa = lib.einsum('jf,menf->mnej', t1a, ovov)
    wovvo -= lib.einsum('nb,mnej->mbej', t1a, tmpaa)
    eris_ovov = ovov = tmpaa = tilaa = None

    eris_OVOV = np.asarray(eris.OVOV)
    eris_OVOO = np.asarray(eris.OVOO)
    WOOOO = lib.einsum('je,nemi->mnij', t1b, eris_OVOO)
    WOOOO = WOOOO - WOOOO.transpose(0,1,3,2)
    WOOOO += np.asarray(eris.OOOO).transpose(0,2,1,3)
    WOOOO += lib.einsum('ijef,menf->mnij', taubb, eris_OVOV) * .5
    u2bb += lib.einsum('mnab,mnij->ijab', taubb, WOOOO*.5)
    WOOOO = taubb = None
    OVOO = eris_OVOO - eris_OVOO.transpose(2,1,0,3)
    Foob += np.einsum('ne,nemi->mi', t1b, OVOO)
    u1b += 0.5*lib.einsum('mnae,meni->ia', t2bb, OVOO)
    wOVVO += lib.einsum('nb,nemj->mbej', t1b, OVOO)
    OVOO = eris_OVOO = None

    tilbb = make_tau_aa(t2[2], t1b, t1b, fac=0.5)
    OVOV = eris_OVOV - eris_OVOV.transpose(0,3,2,1)
    Fvvb -= .5 * lib.einsum('MNAF,MENF->AE', tilbb, OVOV)
    Foob += .5 * lib.einsum('inef,menf->mi', tilbb, OVOV)
    Fovb = np.einsum('nf,menf->me',t1b, OVOV)
    u2bb += OVOV.conj().transpose(0,2,1,3) * .5
    wOVVO -= 0.5*lib.einsum('jnfb,menf->mbej', t2bb, OVOV)
    wOvVo += 0.5*lib.einsum('jNbF,MENF->MbEj', t2ab, OVOV)
    tmpbb = lib.einsum('jf,menf->mnej', t1b, OVOV)
    wOVVO -= lib.einsum('nb,mnej->mbej', t1b, tmpbb)
    eris_OVOV = OVOV = tmpbb = tilbb = None

    eris_OVoo = np.asarray(eris.OVoo)
    eris_ovOO = np.asarray(eris.ovOO)
    Fooa += np.einsum('NE,NEmi->mi', t1b, eris_OVoo)
    u1a -= lib.einsum('nMaE,MEni->ia', t2ab, eris_OVoo)
    wOvVo -= lib.einsum('nb,MEnj->MbEj', t1a, eris_OVoo)
    woVVo += lib.einsum('NB,NEmj->mBEj', t1b, eris_OVoo)
    Foob += np.einsum('ne,neMI->MI', t1a, eris_ovOO)
    u1b -= lib.einsum('mNeA,meNI->IA', t2ab, eris_ovOO)
    woVvO -= lib.einsum('NB,meNJ->mBeJ', t1b, eris_ovOO)
    wOvvO += lib.einsum('nb,neMJ->MbeJ', t1a, eris_ovOO)
    WoOoO = lib.einsum('JE,NEmi->mNiJ', t1b, eris_OVoo)
    WoOoO+= lib.einsum('je,neMI->nMjI', t1a, eris_ovOO)
    WoOoO += np.asarray(eris.ooOO).transpose(0,2,1,3)
    eris_OVoo = eris_ovOO = None

    eris_ovOV = np.asarray(eris.ovOV)
    WoOoO += lib.einsum('iJeF,meNF->mNiJ', tauab, eris_ovOV)
    u2ab += lib.einsum('mNaB,mNiJ->iJaB', tauab, WoOoO)
    WoOoO = None

    tilab = make_tau_ab(t2[1], t1 , t1 , fac=0.5)
    Fvva -= lib.einsum('mNaF,meNF->ae', tilab, eris_ovOV)
    Fvvb -= lib.einsum('nMfA,nfME->AE', tilab, eris_ovOV)
    Fooa += lib.einsum('iNeF,meNF->mi', tilab, eris_ovOV)
    Foob += lib.einsum('nIfE,nfME->MI', tilab, eris_ovOV)
    Fova += np.einsum('NF,meNF->me',t1b, eris_ovOV)
    Fovb += np.einsum('nf,nfME->ME',t1a, eris_ovOV)
    u2ab += eris_ovOV.conj().transpose(0,2,1,3)
    wovvo += 0.5*lib.einsum('jNbF,meNF->mbej', t2ab, eris_ovOV)
    wOVVO += 0.5*lib.einsum('nJfB,nfME->MBEJ', t2ab, eris_ovOV)
    wOvVo -= 0.5*lib.einsum('jnfb,nfME->MbEj', t2aa, eris_ovOV)
    woVvO -= 0.5*lib.einsum('JNFB,meNF->mBeJ', t2bb, eris_ovOV)
    woVVo += 0.5*lib.einsum('jNfB,mfNE->mBEj', t2ab, eris_ovOV)
    wOvvO += 0.5*lib.einsum('nJbF,neMF->MbeJ', t2ab, eris_ovOV)
    tmpabab = lib.einsum('JF,meNF->mNeJ', t1b, eris_ovOV)
    tmpbaba = lib.einsum('jf,nfME->MnEj', t1a, eris_ovOV)
    woVvO -= lib.einsum('NB,mNeJ->mBeJ', t1b, tmpabab)
    wOvVo -= lib.einsum('nb,MnEj->MbEj', t1a, tmpbaba)
    woVVo += lib.einsum('NB,NmEj->mBEj', t1b, tmpbaba)
    wOvvO += lib.einsum('nb,nMeJ->MbeJ', t1a, tmpabab)
    tmpabab = tmpbaba = tilab = None

    Fova += fova
    Fovb += fovb
    u1a += fova.conj()
    u1a += np.einsum('ie,ae->ia', t1a, Fvva)
    u1a -= np.einsum('ma,mi->ia', t1a, Fooa)
    u1a -= np.einsum('imea,me->ia', t2aa, Fova)
    u1a += np.einsum('iMaE,ME->ia', t2ab, Fovb)
    u1b += fovb.conj()
    u1b += np.einsum('ie,ae->ia',t1b,Fvvb)
    u1b -= np.einsum('ma,mi->ia',t1b,Foob)
    u1b -= np.einsum('imea,me->ia', t2bb, Fovb)
    u1b += np.einsum('mIeA,me->IA', t2ab, Fova)

    eris_oovv = np.asarray(eris.oovv)
    eris_ovvo = np.asarray(eris.ovvo)
    wovvo -= eris_oovv.transpose(0,2,3,1)
    wovvo += eris_ovvo.transpose(0,2,1,3)
    oovv = eris_oovv - eris_ovvo.transpose(0,3,2,1)
    u1a-= np.einsum('nf,niaf->ia', t1a,      oovv)
    tmp1aa = lib.einsum('ie,mjbe->mbij', t1a,      oovv)
    u2aa += 2*lib.einsum('ma,mbij->ijab', t1a, tmp1aa)
    eris_ovvo = eris_oovv = oovv = tmp1aa = None

    eris_OOVV = np.asarray(eris.OOVV)
    eris_OVVO = np.asarray(eris.OVVO)
    wOVVO -= eris_OOVV.transpose(0,2,3,1)
    wOVVO += eris_OVVO.transpose(0,2,1,3)
    OOVV = eris_OOVV - eris_OVVO.transpose(0,3,2,1)
    u1b-= np.einsum('nf,niaf->ia', t1b,      OOVV)
    tmp1bb = lib.einsum('ie,mjbe->mbij', t1b,      OOVV)
    u2bb += 2*lib.einsum('ma,mbij->ijab', t1b, tmp1bb)
    eris_OVVO = eris_OOVV = OOVV = None

    eris_ooVV = np.asarray(eris.ooVV)
    eris_ovVO = np.asarray(eris.ovVO)
    woVVo -= eris_ooVV.transpose(0,2,3,1)
    woVvO += eris_ovVO.transpose(0,2,1,3)
    u1b+= np.einsum('nf,nfAI->IA', t1a, eris_ovVO)
    tmp1ab = lib.einsum('ie,meBJ->mBiJ', t1a, eris_ovVO)
    tmp1ab+= lib.einsum('IE,mjBE->mBjI', t1b, eris_ooVV)
    u2ab -= lib.einsum('ma,mBiJ->iJaB', t1a, tmp1ab)
    eris_ooVV = eris_ovVO = tmp1ab = None

    eris_OOvv = np.asarray(eris.OOvv)
    eris_OVvo = np.asarray(eris.OVvo)
    wOvvO -= eris_OOvv.transpose(0,2,3,1)
    wOvVo += eris_OVvo.transpose(0,2,1,3)
    u1a+= np.einsum('NF,NFai->ia', t1b, eris_OVvo)
    tmp1ba = lib.einsum('IE,MEbj->MbIj', t1b, eris_OVvo)
    tmp1ba+= lib.einsum('ie,MJbe->MbJi', t1a, eris_OOvv)
    u2ab -= lib.einsum('MA,MbIj->jIbA', t1b, tmp1ba)
    eris_OOvv = eris_OVvo = tmp1ba = None

    u2aa += 2*lib.einsum('imae,mbej->ijab', t2aa, wovvo)
    u2aa += 2*lib.einsum('iMaE,MbEj->ijab', t2ab, wOvVo)
    u2bb += 2*lib.einsum('imae,mbej->ijab', t2bb, wOVVO)
    u2bb += 2*lib.einsum('mIeA,mBeJ->IJAB', t2ab, woVvO)
    u2ab += lib.einsum('imae,mBeJ->iJaB', t2aa, woVvO)
    u2ab += lib.einsum('iMaE,MBEJ->iJaB', t2ab, wOVVO)
    u2ab += lib.einsum('iMeA,MbeJ->iJbA', t2ab, wOvvO)
    u2ab += lib.einsum('IMAE,MbEj->jIbA', t2bb, wOvVo)
    u2ab += lib.einsum('mIeA,mbej->jIbA', t2ab, wovvo)
    u2ab += lib.einsum('mIaE,mBEj->jIaB', t2ab, woVVo)
    wovvo = wOVVO = woVvO = wOvVo = woVVo = wOvvO = None

    Ftmpa = Fvva - .5*lib.einsum('mb,me->be', t1a, Fova)
    Ftmpb = Fvvb - .5*lib.einsum('mb,me->be', t1b, Fovb)
    u2aa += lib.einsum('ijae,be->ijab', t2aa, Ftmpa)
    u2bb += lib.einsum('ijae,be->ijab', t2bb, Ftmpb)
    u2ab += lib.einsum('iJaE,BE->iJaB', t2ab, Ftmpb)
    u2ab += lib.einsum('iJeA,be->iJbA', t2ab, Ftmpa)
    Ftmpa = Fooa + 0.5*lib.einsum('je,me->mj', t1a, Fova)
    Ftmpb = Foob + 0.5*lib.einsum('je,me->mj', t1b, Fovb)
    u2aa -= lib.einsum('imab,mj->ijab', t2aa, Ftmpa)
    u2bb -= lib.einsum('imab,mj->ijab', t2bb, Ftmpb)
    u2ab -= lib.einsum('iMaB,MJ->iJaB', t2ab, Ftmpb)
    u2ab -= lib.einsum('mIaB,mj->jIaB', t2ab, Ftmpa)

    eris_ovoo = np.asarray(eris.ovoo).conj()
    eris_OVOO = np.asarray(eris.OVOO).conj()
    eris_OVoo = np.asarray(eris.OVoo).conj()
    eris_ovOO = np.asarray(eris.ovOO).conj()
    ovoo = eris_ovoo - eris_ovoo.transpose(2,1,0,3)
    OVOO = eris_OVOO - eris_OVOO.transpose(2,1,0,3)
    u2aa -= lib.einsum('ma,jbim->ijab', t1a, ovoo)
    u2bb -= lib.einsum('ma,jbim->ijab', t1b, OVOO)
    u2ab -= lib.einsum('ma,JBim->iJaB', t1a, eris_OVoo)
    u2ab -= lib.einsum('MA,ibJM->iJbA', t1b, eris_ovOO)
    eris_ovoo = eris_OVoo = eris_OVOO = eris_ovOO = None

    u2aa *= .5
    u2bb *= .5
    u2aa = u2aa - u2aa.transpose(0,1,3,2)
    u2aa = u2aa - u2aa.transpose(1,0,2,3)
    u2bb = u2bb - u2bb.transpose(0,1,3,2)
    u2bb = u2bb - u2bb.transpose(1,0,2,3)

    eia_a = lib.direct_sum('i-a->ia', mo_ea_o, mo_ea_v)
    eia_b = lib.direct_sum('i-a->ia', mo_eb_o, mo_eb_v)
    u1a /= eia_a
    u1b /= eia_b

    u2aa /= lib.direct_sum('ia+jb->ijab', eia_a, eia_a)
    u2ab /= lib.direct_sum('ia+jb->ijab', eia_a, eia_b)
    u2bb /= lib.direct_sum('ia+jb->ijab', eia_b, eia_b)

    time0 = log.timer_debug1('update t1 t2', *time0)
    t1new = u1a, u1b
    t2new = u2aa, u2ab, u2bb
    return t1new, t2new


def energy(cc, t1=None, t2=None, eris=None):
    '''UCCSD correlation energy'''
    if t1 is None: t1 = cc.t1
    if t2 is None: t2 = cc.t2
    if eris is None: eris = cc.ao2mo()

    t1a, t1b = t1
    t2aa, t2ab, t2bb = t2
    nocca, noccb, nvira, nvirb = t2ab.shape
    eris_ovov = np.asarray(eris.ovov)
    eris_OVOV = np.asarray(eris.OVOV)
    eris_ovOV = np.asarray(eris.ovOV)
    fova = eris.focka[:nocca,nocca:]
    fovb = eris.fockb[:noccb,noccb:]
    e  = np.einsum('ia,ia', fova, t1a)
    e += np.einsum('ia,ia', fovb, t1b)
    e += 0.25*np.einsum('ijab,iajb',t2aa,eris_ovov)
    e -= 0.25*np.einsum('ijab,ibja',t2aa,eris_ovov)
    e += 0.25*np.einsum('ijab,iajb',t2bb,eris_OVOV)
    e -= 0.25*np.einsum('ijab,ibja',t2bb,eris_OVOV)
    e +=      np.einsum('iJaB,iaJB',t2ab,eris_ovOV)
    e += 0.5*np.einsum('ia,jb,iajb',t1a,t1a,eris_ovov)
    e -= 0.5*np.einsum('ia,jb,ibja',t1a,t1a,eris_ovov)
    e += 0.5*np.einsum('ia,jb,iajb',t1b,t1b,eris_OVOV)
    e -= 0.5*np.einsum('ia,jb,ibja',t1b,t1b,eris_OVOV)
    e +=     np.einsum('ia,jb,iajb',t1a,t1b,eris_ovOV)
    if abs(e.imag) > 1e-4:
        logger.warn(cc, 'Non-zero imaginary part found in UCCSD energy %s', e)
    return e.real


get_nocc = ump2.get_nocc
get_nmo = ump2.get_nmo
get_frozen_mask = ump2.get_frozen_mask


def amplitudes_to_vector(t1, t2, out=None):
    nocca, nvira = t1[0].shape
    noccb, nvirb = t1[1].shape
    sizea = nocca * nvira + nocca*(nocca-1)//2*nvira*(nvira-1)//2
    sizeb = noccb * nvirb + noccb*(noccb-1)//2*nvirb*(nvirb-1)//2
    sizeab = nocca * noccb * nvira * nvirb
    vector = np.ndarray(sizea+sizeb+sizeab, t2[0].dtype, buffer=out)
    ccsd.amplitudes_to_vector_s4(t1[0], t2[0], out=vector[:sizea])
    ccsd.amplitudes_to_vector_s4(t1[1], t2[2], out=vector[sizea:])
    vector[sizea+sizeb:] = t2[1].ravel()
    return vector

def vector_to_amplitudes(vector, nmo, nocc):
    nocca, noccb = nocc
    nmoa, nmob = nmo
    nvira, nvirb = nmoa-nocca, nmob-noccb
    nocc = nocca + noccb
    nvir = nvira + nvirb
    nov = nocc * nvir
    size = nov + nocc*(nocc-1)//2*nvir*(nvir-1)//2
    if vector.size == size:
        #return ccsd.vector_to_amplitudes_s4(vector, nmo, nocc)
        raise RuntimeError('Input vector is GCCSD vecotr')
    else:
        sizea = nocca * nvira + nocca*(nocca-1)//2*nvira*(nvira-1)//2
        sizeb = noccb * nvirb + noccb*(noccb-1)//2*nvirb*(nvirb-1)//2
        sections = np.cumsum([sizea, sizeb])
        veca, vecb, t2ab = np.split(vector, sections)
        t1a, t2aa = ccsd.vector_to_amplitudes_s4(veca, nmoa, nocca)
        t1b, t2bb = ccsd.vector_to_amplitudes_s4(vecb, nmob, noccb)
        t2ab = t2ab.copy().reshape(nocca,noccb,nvira,nvirb)
        return (t1a,t1b), (t2aa,t2ab,t2bb)

def amplitudes_from_rccsd(t1, t2):
    t2aa = t2 - t2.transpose(0,1,3,2)
    return (t1,t1), (t2aa,t2,t2aa)


def _add_vvVV(mycc, t1, t2ab, eris, out=None):
    '''Ht2 = np.einsum('iJcD,acBD->iJaB', t2ab, vvVV)
    without using symmetry in t2ab or Ht2
    '''
    time0 = logger.process_clock(), logger.perf_counter()
    if t2ab.size == 0:
        return np.zeros_like(t2ab)
    if t1 is not None:
        t2ab = make_tau_ab(t2ab, t1, t1)

    log = logger.Logger(mycc.stdout, mycc.verbose)
    nocca, noccb, nvira, nvirb = t2ab.shape

    if mycc.direct:  # AO direct CCSD
        if getattr(eris, 'mo_coeff', None) is not None:
            mo_a, mo_b = eris.mo_coeff
        else:
            moidxa, moidxb = mycc.get_frozen_mask()
            mo_a = mycc.mo_coeff[0][:,moidxa]
            mo_b = mycc.mo_coeff[1][:,moidxb]
        # Note tensor t2ab may be t2bbab from eom_uccsd code.  In that
        # particular case, nocca, noccb do not equal to the actual number of
        # alpha/beta occupied orbitals. orbva and orbvb cannot be indexed as
        # mo_a[:,nocca:] and mo_b[:,noccb:]
        orbva = mo_a[:,-nvira:]
        orbvb = mo_b[:,-nvirb:]
        tau = lib.einsum('ijab,pa->ijpb', t2ab, orbva)
        tau = lib.einsum('ijab,pb->ijap', tau, orbvb)
        time0 = logger.timer_debug1(mycc, 'vvvv-tau mo2ao', *time0)
        buf = eris._contract_vvVV_t2(mycc, tau, mycc.direct, out, log)
        mo = np.asarray(np.hstack((orbva, orbvb)), order='F')
        Ht2 = _ao2mo.nr_e2(buf.reshape(nocca*noccb,-1), mo.conj(),
                           (0,nvira,nvira,nvira+nvirb), 's1', 's1')
        return Ht2.reshape(t2ab.shape)
    else:
        return eris._contract_vvVV_t2(mycc, t2ab, mycc.direct, out, log)

def _add_vvvv(mycc, t1, t2, eris, out=None, with_ovvv=False, t2sym=None):
    time0 = logger.process_clock(), logger.perf_counter()
    log = logger.Logger(mycc.stdout, mycc.verbose)
    if t1 is None:
        t2aa, t2ab, t2bb = t2
    else:
        t2aa, t2ab, t2bb = make_tau(t2, t1, t1)
    nocca, nvira = t2aa.shape[1:3]
    noccb, nvirb = t2bb.shape[1:3]

    if mycc.direct:
        assert(t2sym is None)
        if with_ovvv:
            raise NotImplementedError
        if getattr(eris, 'mo_coeff', None) is not None:
            mo_a, mo_b = eris.mo_coeff
        else:
            moidxa, moidxb = mycc.get_frozen_mask()
            mo_a = mycc.mo_coeff[0][:,moidxa]
            mo_b = mycc.mo_coeff[1][:,moidxb]
        nao = mo_a.shape[0]
        otrila = np.tril_indices(nocca,-1)
        otrilb = np.tril_indices(noccb,-1)
        if nocca > 1:
            tauaa = lib.einsum('xab,pa->xpb', t2aa[otrila], mo_a[:,nocca:])
            tauaa = lib.einsum('xab,pb->xap', tauaa, mo_a[:,nocca:])
        else:
            tauaa = np.zeros((0,nao,nao))
        if noccb > 1:
            taubb = lib.einsum('xab,pa->xpb', t2bb[otrilb], mo_b[:,noccb:])
            taubb = lib.einsum('xab,pb->xap', taubb, mo_b[:,noccb:])
        else:
            taubb = np.zeros((0,nao,nao))
        tauab = lib.einsum('ijab,pa->ijpb', t2ab, mo_a[:,nocca:])
        tauab = lib.einsum('ijab,pb->ijap', tauab, mo_b[:,noccb:])
        tau = np.vstack((tauaa, taubb, tauab.reshape(nocca*noccb,nao,nao)))
        tauaa = taubb = tauab = None
        time0 = log.timer_debug1('vvvv-tau', *time0)

        buf = ccsd._contract_vvvv_t2(mycc, mycc.mol, None, tau, out, log)

        mo = np.asarray(np.hstack((mo_a[:,nocca:], mo_b[:,noccb:])), order='F')
        u2aa = np.zeros_like(t2aa)
        if nocca > 1:
            u2tril = buf[:otrila[0].size]
            u2tril = _ao2mo.nr_e2(u2tril.reshape(-1,nao**2), mo.conj(),
                                  (0,nvira,0,nvira), 's1', 's1')
            u2tril = u2tril.reshape(otrila[0].size,nvira,nvira)
            u2aa[otrila[1],otrila[0]] = u2tril.transpose(0,2,1)
            u2aa[otrila] = u2tril

        u2bb = np.zeros_like(t2bb)
        if noccb > 1:
            u2tril = buf[otrila[0].size:otrila[0].size+otrilb[0].size]
            u2tril = _ao2mo.nr_e2(u2tril.reshape(-1,nao**2), mo.conj(),
                                  (nvira,nvira+nvirb,nvira,nvira+nvirb), 's1', 's1')
            u2tril = u2tril.reshape(otrilb[0].size,nvirb,nvirb)
            u2bb[otrilb[1],otrilb[0]] = u2tril.transpose(0,2,1)
            u2bb[otrilb] = u2tril

        u2ab = _ao2mo.nr_e2(buf[-nocca*noccb:].reshape(nocca*noccb,nao**2), mo,
                            (0,nvira,nvira,nvira+nvirb), 's1', 's1')
        u2ab = u2ab.reshape(t2ab.shape)

    else:
        assert(not with_ovvv)
        if t2sym is None:
            tmp = eris._contract_vvvv_t2(mycc, t2aa[np.tril_indices(nocca)],
                                         mycc.direct, None)
            u2aa = ccsd._unpack_t2_tril(tmp, nocca, nvira, None, 'jiba')
            tmp = eris._contract_VVVV_t2(mycc, t2bb[np.tril_indices(noccb)],
                                         mycc.direct, None)
            u2bb = ccsd._unpack_t2_tril(tmp, noccb, nvirb, None, 'jiba')
            u2ab = eris._contract_vvVV_t2(mycc, t2ab, mycc.direct, None)
        else:
            u2aa = eris._contract_vvvv_t2(mycc, t2aa, mycc.direct, None)
            u2bb = eris._contract_VVVV_t2(mycc, t2bb, mycc.direct, None)
            u2ab = eris._contract_vvVV_t2(mycc, t2ab, mycc.direct, None)

    return u2aa,u2ab,u2bb


class UCCSD(ccsd.CCSD):

    conv_tol = getattr(__config__, 'cc_uccsd_UCCSD_conv_tol', 1e-7)
    conv_tol_normt = getattr(__config__, 'cc_uccsd_UCCSD_conv_tol_normt', 1e-6)

# Attribute frozen can be
# * An integer : The same number of inner-most alpha and beta orbitals are frozen
# * One list : Same alpha and beta orbital indices to be frozen
# * A pair of list : First list is the orbital indices to be frozen for alpha
#       orbitals, second list is for beta orbitals
    def __init__(self, mf, frozen=None, mo_coeff=None, mo_occ=None):
        assert isinstance(mf, scf.uhf.UHF)
        ccsd.CCSD.__init__(self, mf, frozen, mo_coeff, mo_occ)

    get_nocc = get_nocc
    get_nmo = get_nmo
    get_frozen_mask = get_frozen_mask

    def init_amps(self, eris=None):
        time0 = logger.process_clock(), logger.perf_counter()
        if eris is None:
            eris = self.ao2mo(self.mo_coeff)
        nocca, noccb = self.nocc

        fova = eris.focka[:nocca,nocca:]
        fovb = eris.fockb[:noccb,noccb:]
        mo_ea_o = eris.mo_energy[0][:nocca]
        mo_ea_v = eris.mo_energy[0][nocca:]
        mo_eb_o = eris.mo_energy[1][:noccb]
        mo_eb_v = eris.mo_energy[1][noccb:]
        eia_a = lib.direct_sum('i-a->ia', mo_ea_o, mo_ea_v)
        eia_b = lib.direct_sum('i-a->ia', mo_eb_o, mo_eb_v)

        t1a = fova.conj() / eia_a
        t1b = fovb.conj() / eia_b

        eris_ovov = np.asarray(eris.ovov)
        eris_OVOV = np.asarray(eris.OVOV)
        eris_ovOV = np.asarray(eris.ovOV)
        t2aa = eris_ovov.transpose(0,2,1,3) / lib.direct_sum('ia+jb->ijab', eia_a, eia_a)
        t2ab = eris_ovOV.transpose(0,2,1,3) / lib.direct_sum('ia+jb->ijab', eia_a, eia_b)
        t2bb = eris_OVOV.transpose(0,2,1,3) / lib.direct_sum('ia+jb->ijab', eia_b, eia_b)
        t2aa = t2aa - t2aa.transpose(0,1,3,2)
        t2bb = t2bb - t2bb.transpose(0,1,3,2)
        e  =      np.einsum('iJaB,iaJB', t2ab, eris_ovOV)
        e += 0.25*np.einsum('ijab,iajb', t2aa, eris_ovov)
        e -= 0.25*np.einsum('ijab,ibja', t2aa, eris_ovov)
        e += 0.25*np.einsum('ijab,iajb', t2bb, eris_OVOV)
        e -= 0.25*np.einsum('ijab,ibja', t2bb, eris_OVOV)
        self.emp2 = e.real
        logger.info(self, 'Init t2, MP2 energy = %.15g', self.emp2)
        logger.timer(self, 'init mp2', *time0)
        return self.emp2, (t1a,t1b), (t2aa,t2ab,t2bb)

    energy = energy
    update_amps = update_amps
    _add_vvvv = _add_vvvv
    _add_vvVV = _add_vvVV

    def kernel(self, t1=None, t2=None, eris=None, mbpt2=False):
        return self.ccsd(t1, t2, eris, mbpt2)
    def ccsd(self, t1=None, t2=None, eris=None, mbpt2=False):
        '''Ground-state unrestricted (U)CCSD.

        Kwargs:
            mbpt2 : bool
                Use one-shot MBPT2 approximation to CCSD.
        '''
        if mbpt2:
            pt = ump2.UMP2(self._scf, self.frozen, self.mo_coeff, self.mo_occ)
            self.e_corr, self.t2 = pt.kernel(eris=eris)
            t2ab = self.t2[1]
            nocca, noccb, nvira, nvirb = t2ab.shape
            self.t1 = (np.zeros((nocca,nvira)), np.zeros((noccb,nvirb)))
            return self.e_corr, self.t1, self.t2

        return ccsd.CCSD.ccsd(self, t1, t2, eris)

    def solve_lambda(self, t1=None, t2=None, l1=None, l2=None,
                     eris=None):
        from pyscf.cc import uccsd_lambda
        if t1 is None: t1 = self.t1
        if t2 is None: t2 = self.t2
        if eris is None: eris = self.ao2mo(self.mo_coeff)
        self.converged_lambda, self.l1, self.l2 = \
                uccsd_lambda.kernel(self, eris, t1, t2, l1, l2,
                                    max_cycle=self.max_cycle,
                                    tol=self.conv_tol_normt,
                                    verbose=self.verbose)
        return self.l1, self.l2

    def ccsd_t(self, t1=None, t2=None, eris=None):
        from pyscf.cc import uccsd_t
        if t1 is None: t1 = self.t1
        if t2 is None: t2 = self.t2
        if eris is None: eris = self.ao2mo(self.mo_coeff)
        return uccsd_t.kernel(self, eris, t1, t2, self.verbose)
    uccsd_t = ccsd_t

    def make_rdm1(self, t1=None, t2=None, l1=None, l2=None, with_frozen=True, ao_repr=False):
        '''Un-relaxed 1-particle density matrix in MO space

        Returns:
            dm1a, dm1b
        '''
        from pyscf.cc import uccsd_rdm
        if t1 is None: t1 = self.t1
        if t2 is None: t2 = self.t2
        if l1 is None: l1 = self.l1
        if l2 is None: l2 = self.l2
        if l1 is None: l1, l2 = self.solve_lambda(t1, t2)
        return uccsd_rdm.make_rdm1(self, t1, t2, l1, l2, with_frozen=with_frozen, ao_repr=ao_repr)

<<<<<<< HEAD
    def make_rdm2(self, t1=None, t2=None, l1=None, l2=None, with_frozen=True, ao_repr=False):
        '''2-particle density matrix in spin-oribital basis.
=======
    def make_rdm2(self, t1=None, t2=None, l1=None, l2=None, ao_repr=False):
        '''2-particle density matrix in spin-orbital basis.
>>>>>>> 14b880cd
        '''
        from pyscf.cc import uccsd_rdm
        if t1 is None: t1 = self.t1
        if t2 is None: t2 = self.t2
        if l1 is None: l1 = self.l1
        if l2 is None: l2 = self.l2
        if l1 is None: l1, l2 = self.solve_lambda(t1, t2)
        return uccsd_rdm.make_rdm2(self, t1, t2, l1, l2, with_frozen=with_frozen, ao_repr=ao_repr)

    def spin_square(self, mo_coeff=None, s=None):
        from pyscf.fci.spin_op import spin_square_general
        if mo_coeff is None:
            mo_coeff = self.mo_coeff
        if s is None:
            s = self._scf.get_ovlp()

        dma,dmb        = self.make_rdm1()
        dmaa,dmab,dmbb = self.make_rdm2()

        return spin_square_general(dma,dmb,dmaa,dmab,dmbb,mo_coeff,s)

    def ao2mo(self, mo_coeff=None):
        nmoa, nmob = self.get_nmo()
        nao = self.mo_coeff[0].shape[0]
        nmo_pair = nmoa * (nmoa+1) // 2
        nao_pair = nao * (nao+1) // 2
        mem_incore = (max(nao_pair**2, nmoa**4) + nmo_pair**2) * 8/1e6
        mem_now = lib.current_memory()[0]
        if (self._scf._eri is not None and
            (mem_incore+mem_now < self.max_memory or self.incore_complete)):
            return _make_eris_incore(self, mo_coeff)

        elif getattr(self._scf, 'with_df', None):
            # TODO: Uncomment once there is an unrestricted DF-CCSD implementation
            #logger.warn(self, 'UCCSD detected DF being used in the HF object. '
            #            'MO integrals are computed based on the DF 3-index tensors.\n'
            #            'It\'s recommended to use dfccsd.CCSD for the '
            #            'DF-CCSD calculations')
            return _make_df_eris_outcore(self, mo_coeff)
        else:
            return _make_eris_outcore(self, mo_coeff)

    def ipccsd(self, nroots=1, left=False, koopmans=False, guess=None,
               partition=None, eris=None):
        from pyscf.cc import eom_uccsd
        return eom_uccsd.EOMIP(self).kernel(nroots, left, koopmans, guess,
                                            partition, eris)

    def eaccsd(self, nroots=1, left=False, koopmans=False, guess=None,
               partition=None, eris=None):
        from pyscf.cc import eom_uccsd
        return eom_uccsd.EOMEA(self).kernel(nroots, left, koopmans, guess,
                                            partition, eris)

    def eeccsd(self, nroots=1, koopmans=False, guess=None, eris=None):
        from pyscf.cc import eom_uccsd
        return eom_uccsd.EOMEE(self).kernel(nroots, koopmans, guess, eris)

    def eomee_ccsd(self, nroots=1, koopmans=False, guess=None, eris=None):
        from pyscf.cc import eom_uccsd
        return eom_uccsd.EOMEESpinKeep(self).kernel(nroots, koopmans, guess, eris)

    def eomsf_ccsd(self, nroots=1, koopmans=False, guess=None, eris=None):
        from pyscf.cc import eom_uccsd
        return eom_uccsd.EOMEESpinFlip(self).kernel(nroots, koopmans, guess, eris)

    def eomip_method(self):
        from pyscf.cc import eom_uccsd
        return eom_uccsd.EOMIP(self)

    def eomea_method(self):
        from pyscf.cc import eom_uccsd
        return eom_uccsd.EOMEA(self)

    def eomee_method(self):
        from pyscf.cc import eom_uccsd
        return eom_uccsd.EOMEE(self)

    def density_fit(self):
        raise NotImplementedError

    def nuc_grad_method(self):
        from pyscf.grad import uccsd
        return uccsd.Gradients(self)

    def amplitudes_to_vector(self, t1, t2, out=None):
        return amplitudes_to_vector(t1, t2, out)

    def vector_to_amplitudes(self, vector, nmo=None, nocc=None):
        if nocc is None: nocc = self.nocc
        if nmo is None: nmo = self.nmo
        return vector_to_amplitudes(vector, nmo, nocc)

    def vector_size(self, nmo=None, nocc=None):
        if nocc is None: nocc = self.nocc
        if nmo is None: nmo = self.nmo
        nocca, noccb = nocc
        nmoa, nmob = nmo
        nvira, nvirb = nmoa-nocca, nmob-noccb
        sizea = nocca * nvira + nocca*(nocca-1)//2*nvira*(nvira-1)//2
        sizeb = noccb * nvirb + noccb*(noccb-1)//2*nvirb*(nvirb-1)//2
        sizeab = nocca * noccb * nvira * nvirb
        return sizea + sizeb + sizeab

    def amplitudes_from_rccsd(self, t1, t2):
        return amplitudes_from_rccsd(t1, t2)

    def get_t1_diagnostic(self, t1=None):
        if t1 is None: t1 = self.t1
        raise NotImplementedError
        #return get_t1_diagnostic(t1)

    def get_d1_diagnostic(self, t1=None):
        if t1 is None: t1 = self.t1
        raise NotImplementedError
        #return get_d1_diagnostic(t1)

    def get_d2_diagnostic(self, t2=None):
        if t2 is None: t2 = self.t2
        raise NotImplementedError
        #return get_d2_diagnostic(t2)

CCSD = UCCSD


class _ChemistsERIs(ccsd._ChemistsERIs):
    def __init__(self, mol=None):
        ccsd._ChemistsERIs.__init__(self, mol)
        self.OOOO = None
        self.OVOO = None
        self.OVOV = None
        self.OOVV = None
        self.OVVO = None
        self.OVVV = None
        self.VVVV = None

        self.ooOO = None
        self.ovOO = None
        self.ovOV = None
        self.ooVV = None
        self.ovVO = None
        self.ovVV = None
        self.vvVV = None

        self.OVoo = None
        self.OOvv = None
        self.OVvo = None

    def _common_init_(self, mycc, mo_coeff=None):
        if mo_coeff is None:
            mo_coeff = mycc.mo_coeff
        mo_idx = mycc.get_frozen_mask()
        self.mo_coeff = mo_coeff = \
                (mo_coeff[0][:,mo_idx[0]], mo_coeff[1][:,mo_idx[1]])
        # Note: Recomputed fock matrix since SCF may not be fully converged.
        dm = mycc._scf.make_rdm1(mycc.mo_coeff, mycc.mo_occ)
        vhf = mycc._scf.get_veff(mycc.mol, dm)
        fockao = mycc._scf.get_fock(vhf=vhf, dm=dm)
        self.focka = reduce(np.dot, (mo_coeff[0].conj().T, fockao[0], mo_coeff[0]))
        self.fockb = reduce(np.dot, (mo_coeff[1].conj().T, fockao[1], mo_coeff[1]))
        self.fock = (self.focka, self.fockb)
        self.e_hf = mycc._scf.energy_tot(dm=dm, vhf=vhf)
        nocca, noccb = self.nocc = mycc.nocc
        self.mol = mycc.mol

        mo_ea = self.focka.diagonal().real
        mo_eb = self.fockb.diagonal().real
        self.mo_energy = (mo_ea, mo_eb)
        gap_a = abs(mo_ea[:nocca,None] - mo_ea[None,nocca:])
        gap_b = abs(mo_eb[:noccb,None] - mo_eb[None,noccb:])
        if gap_a.size > 0:
            gap_a = gap_a.min()
        else:
            gap_a = 1e9
        if gap_b.size > 0:
            gap_b = gap_b.min()
        else:
            gap_b = 1e9
        if gap_a < 1e-5 or gap_b < 1e-5:
            logger.warn(mycc, 'HOMO-LUMO gap (%s,%s) too small for UCCSD',
                        gap_a, gap_b)
        return self

    def get_ovvv(self, *slices):
        return _get_ovvv_base(self.ovvv, *slices)

    def get_ovVV(self, *slices):
        return _get_ovvv_base(self.ovVV, *slices)

    def get_OVvv(self, *slices):
        return _get_ovvv_base(self.OVvv, *slices)

    def get_OVVV(self, *slices):
        return _get_ovvv_base(self.OVVV, *slices)

    def _contract_VVVV_t2(self, mycc, t2, vvvv_or_direct=False, out=None, verbose=None):
        if isinstance(vvvv_or_direct, np.ndarray):
            vvvv = vvvv_or_direct
        elif vvvv_or_direct:
            vvvv = None
        else:
            vvvv = self.VVVV
        return ccsd._contract_vvvv_t2(mycc, self.mol, vvvv, t2, out, verbose)

    def _contract_vvVV_t2(self, mycc, t2, vvvv_or_direct=False, out=None, verbose=None):
        if isinstance(vvvv_or_direct, np.ndarray):
            vvvv = vvvv_or_direct
        elif vvvv_or_direct:
            vvvv = None
        else:
            vvvv = self.vvVV
        return ccsd._contract_vvvv_t2(mycc, self.mol, vvvv, t2, out, verbose)

def _get_ovvv_base(ovvv, *slices):
    if ovvv.ndim == 3:
        ovw = np.asarray(ovvv[slices])
        nocc, nvir, nvir_pair = ovw.shape
        ovvv = lib.unpack_tril(ovw.reshape(nocc*nvir,nvir_pair))
        nvir1 = ovvv.shape[2]
        return ovvv.reshape(nocc,nvir,nvir1,nvir1)
    elif slices:
        return ovvv[slices]
    else:
        return ovvv

def _make_eris_incore(mycc, mo_coeff=None, ao2mofn=None):
    eris = _ChemistsERIs()
    eris._common_init_(mycc, mo_coeff)

    nocca, noccb = mycc.nocc
    nmoa, nmob = mycc.nmo
    nvira, nvirb = nmoa-nocca, nmob-noccb

    moa = eris.mo_coeff[0]
    mob = eris.mo_coeff[1]
    nmoa = moa.shape[1]
    nmob = mob.shape[1]

    if callable(ao2mofn):
        eri_aa = ao2mofn(moa).reshape([nmoa]*4)
        eri_bb = ao2mofn(mob).reshape([nmob]*4)
        eri_ab = ao2mofn((moa,moa,mob,mob))
    else:
        eri_aa = ao2mo.restore(1, ao2mo.full(mycc._scf._eri, moa), nmoa)
        eri_bb = ao2mo.restore(1, ao2mo.full(mycc._scf._eri, mob), nmob)
        eri_ab = ao2mo.general(mycc._scf._eri, (moa,moa,mob,mob), compact=False)
    eri_ba = eri_ab.reshape(nmoa,nmoa,nmob,nmob).transpose(2,3,0,1)

    eri_aa = eri_aa.reshape(nmoa,nmoa,nmoa,nmoa)
    eri_ab = eri_ab.reshape(nmoa,nmoa,nmob,nmob)
    eri_ba = eri_ba.reshape(nmob,nmob,nmoa,nmoa)
    eri_bb = eri_bb.reshape(nmob,nmob,nmob,nmob)
    eris.oooo = eri_aa[:nocca,:nocca,:nocca,:nocca].copy()
    eris.ovoo = eri_aa[:nocca,nocca:,:nocca,:nocca].copy()
    eris.ovov = eri_aa[:nocca,nocca:,:nocca,nocca:].copy()
    eris.oovv = eri_aa[:nocca,:nocca,nocca:,nocca:].copy()
    eris.ovvo = eri_aa[:nocca,nocca:,nocca:,:nocca].copy()
    eris.ovvv = eri_aa[:nocca,nocca:,nocca:,nocca:].copy()
    eris.vvvv = eri_aa[nocca:,nocca:,nocca:,nocca:].copy()

    eris.OOOO = eri_bb[:noccb,:noccb,:noccb,:noccb].copy()
    eris.OVOO = eri_bb[:noccb,noccb:,:noccb,:noccb].copy()
    eris.OVOV = eri_bb[:noccb,noccb:,:noccb,noccb:].copy()
    eris.OOVV = eri_bb[:noccb,:noccb,noccb:,noccb:].copy()
    eris.OVVO = eri_bb[:noccb,noccb:,noccb:,:noccb].copy()
    eris.OVVV = eri_bb[:noccb,noccb:,noccb:,noccb:].copy()
    eris.VVVV = eri_bb[noccb:,noccb:,noccb:,noccb:].copy()

    eris.ooOO = eri_ab[:nocca,:nocca,:noccb,:noccb].copy()
    eris.ovOO = eri_ab[:nocca,nocca:,:noccb,:noccb].copy()
    eris.ovOV = eri_ab[:nocca,nocca:,:noccb,noccb:].copy()
    eris.ooVV = eri_ab[:nocca,:nocca,noccb:,noccb:].copy()
    eris.ovVO = eri_ab[:nocca,nocca:,noccb:,:noccb].copy()
    eris.ovVV = eri_ab[:nocca,nocca:,noccb:,noccb:].copy()
    eris.vvVV = eri_ab[nocca:,nocca:,noccb:,noccb:].copy()

    #eris.OOoo = eri_ba[:noccb,:noccb,:nocca,:nocca].copy()
    eris.OVoo = eri_ba[:noccb,noccb:,:nocca,:nocca].copy()
    #eris.OVov = eri_ba[:noccb,noccb:,:nocca,nocca:].copy()
    eris.OOvv = eri_ba[:noccb,:noccb,nocca:,nocca:].copy()
    eris.OVvo = eri_ba[:noccb,noccb:,nocca:,:nocca].copy()
    eris.OVvv = eri_ba[:noccb,noccb:,nocca:,nocca:].copy()
    #eris.VVvv = eri_ba[noccb:,noccb:,nocca:,nocca:].copy()

    if not callable(ao2mofn):
        ovvv = eris.ovvv.reshape(nocca*nvira,nvira,nvira)
        eris.ovvv = lib.pack_tril(ovvv).reshape(nocca,nvira,nvira*(nvira+1)//2)
        eris.vvvv = ao2mo.restore(4, eris.vvvv, nvira)

        OVVV = eris.OVVV.reshape(noccb*nvirb,nvirb,nvirb)
        eris.OVVV = lib.pack_tril(OVVV).reshape(noccb,nvirb,nvirb*(nvirb+1)//2)
        eris.VVVV = ao2mo.restore(4, eris.VVVV, nvirb)

        ovVV = eris.ovVV.reshape(nocca*nvira,nvirb,nvirb)
        eris.ovVV = lib.pack_tril(ovVV).reshape(nocca,nvira,nvirb*(nvirb+1)//2)
        vvVV = eris.vvVV.reshape(nvira**2,nvirb**2)
        idxa = np.tril_indices(nvira)
        idxb = np.tril_indices(nvirb)
        eris.vvVV = lib.take_2d(vvVV, idxa[0]*nvira+idxa[1], idxb[0]*nvirb+idxb[1])

        OVvv = eris.OVvv.reshape(noccb*nvirb,nvira,nvira)
        eris.OVvv = lib.pack_tril(OVvv).reshape(noccb,nvirb,nvira*(nvira+1)//2)
    return eris

def _make_df_eris_outcore(mycc, mo_coeff=None):
    cput0 = (logger.process_clock(), logger.perf_counter())
    log = logger.Logger(mycc.stdout, mycc.verbose)
    eris = _ChemistsERIs()
    eris._common_init_(mycc, mo_coeff)

    moa, mob = eris.mo_coeff
    nocca, noccb = eris.nocc
    nao = moa.shape[0]
    nmoa = moa.shape[1]
    nmob = mob.shape[1]
    nvira = nmoa - nocca
    nvirb = nmob - noccb
    nvira_pair = nvira*(nvira+1)//2
    nvirb_pair = nvirb*(nvirb+1)//2
    naux = mycc._scf.with_df.get_naoaux()

    # --- Three-center integrals
    # (L|aa)
    Loo = np.empty((naux,nocca,nocca))
    Lov = np.empty((naux,nocca,nvira))
    Lvo = np.empty((naux,nvira,nocca))
    Lvv = np.empty((naux,nvira_pair))
    # (L|bb)
    LOO = np.empty((naux,noccb,noccb))
    LOV = np.empty((naux,noccb,nvirb))
    LVO = np.empty((naux,nvirb,noccb))
    LVV = np.empty((naux,nvirb_pair))
    p1 = 0
    oa, va = np.s_[:nocca], np.s_[nocca:]
    ob, vb = np.s_[:noccb], np.s_[noccb:]
    # Transform three-center integrals to MO basis
    einsum = lib.einsum
    for eri1 in mycc._scf.with_df.loop():
        eri1 = lib.unpack_tril(eri1).reshape(-1,nao,nao)
        # (L|aa)
        Lpq = einsum('Lab,ap,bq->Lpq', eri1, moa, moa)
        p0, p1 = p1, p1 + Lpq.shape[0]
        blk = np.s_[p0:p1]
        Loo[blk] = Lpq[:,oa,oa]
        Lov[blk] = Lpq[:,oa,va]
        Lvo[blk] = Lpq[:,va,oa]
        Lvv[blk] = lib.pack_tril(Lpq[:,va,va].reshape(-1,nvira,nvira))
        # (L|bb)
        Lpq = einsum('Lab,ap,bq->Lpq', eri1, mob, mob)
        LOO[blk] = Lpq[:,ob,ob]
        LOV[blk] = Lpq[:,ob,vb]
        LVO[blk] = Lpq[:,vb,ob]
        LVV[blk] = lib.pack_tril(Lpq[:,vb,vb].reshape(-1,nvirb,nvirb))
    Loo = Loo.reshape(naux,nocca*nocca)
    Lov = Lov.reshape(naux,nocca*nvira)
    Lvo = Lvo.reshape(naux,nocca*nvira)
    LOO = LOO.reshape(naux,noccb*noccb)
    LOV = LOV.reshape(naux,noccb*nvirb)
    LVO = LVO.reshape(naux,noccb*nvirb)

    # --- Four-center integrals
    dot = lib.ddot
    eris.feri1 = lib.H5TmpFile()
    # (aa|aa)
    eris.oooo = eris.feri1.create_dataset('oooo', (nocca,nocca,nocca,nocca), 'f8')
    eris.oovv = eris.feri1.create_dataset('oovv', (nocca,nocca,nvira,nvira), 'f8', chunks=(nocca,nocca,1,nvira))
    eris.ovoo = eris.feri1.create_dataset('ovoo', (nocca,nvira,nocca,nocca), 'f8', chunks=(nocca,1,nocca,nocca))
    eris.ovvo = eris.feri1.create_dataset('ovvo', (nocca,nvira,nvira,nocca), 'f8', chunks=(nocca,1,nvira,nocca))
    eris.ovov = eris.feri1.create_dataset('ovov', (nocca,nvira,nocca,nvira), 'f8', chunks=(nocca,1,nocca,nvira))
    eris.ovvv = eris.feri1.create_dataset('ovvv', (nocca,nvira,nvira_pair), 'f8')
    eris.vvvv = eris.feri1.create_dataset('vvvv', (nvira_pair,nvira_pair), 'f8')
    eris.oooo[:] = dot(Loo.T, Loo).reshape(nocca,nocca,nocca,nocca)
    eris.ovoo[:] = dot(Lov.T, Loo).reshape(nocca,nvira,nocca,nocca)
    eris.oovv[:] = lib.unpack_tril(dot(Loo.T, Lvv)).reshape(nocca,nocca,nvira,nvira)
    eris.ovvo[:] = dot(Lov.T, Lvo).reshape(nocca,nvira,nvira,nocca)
    eris.ovov[:] = dot(Lov.T, Lov).reshape(nocca,nvira,nocca,nvira)
    eris.ovvv[:] = dot(Lov.T, Lvv).reshape(nocca,nvira,nvira_pair)
    eris.vvvv[:] = dot(Lvv.T, Lvv)
    # (bb|bb)
    eris.OOOO = eris.feri1.create_dataset('OOOO', (noccb,noccb,noccb,noccb), 'f8')
    eris.OOVV = eris.feri1.create_dataset('OOVV', (noccb,noccb,nvirb,nvirb), 'f8', chunks=(noccb,noccb,1,nvirb))
    eris.OVOO = eris.feri1.create_dataset('OVOO', (noccb,nvirb,noccb,noccb), 'f8', chunks=(noccb,1,noccb,noccb))
    eris.OVVO = eris.feri1.create_dataset('OVVO', (noccb,nvirb,nvirb,noccb), 'f8', chunks=(noccb,1,nvirb,noccb))
    eris.OVOV = eris.feri1.create_dataset('OVOV', (noccb,nvirb,noccb,nvirb), 'f8', chunks=(noccb,1,noccb,nvirb))
    eris.OVVV = eris.feri1.create_dataset('OVVV', (noccb,nvirb,nvirb_pair), 'f8')
    eris.VVVV = eris.feri1.create_dataset('VVVV', (nvirb_pair,nvirb_pair), 'f8')
    eris.OOOO[:] = dot(LOO.T, LOO).reshape(noccb,noccb,noccb,noccb)
    eris.OVOO[:] = dot(LOV.T, LOO).reshape(noccb,nvirb,noccb,noccb)
    eris.OOVV[:] = lib.unpack_tril(dot(LOO.T, LVV)).reshape(noccb,noccb,nvirb,nvirb)
    eris.OVVO[:] = dot(LOV.T, LVO).reshape(noccb,nvirb,nvirb,noccb)
    eris.OVOV[:] = dot(LOV.T, LOV).reshape(noccb,nvirb,noccb,nvirb)
    eris.OVVV[:] = dot(LOV.T, LVV).reshape(noccb,nvirb,nvirb_pair)
    eris.VVVV[:] = dot(LVV.T, LVV)
    # (aa|bb)
    eris.ooOO = eris.feri1.create_dataset('ooOO', (nocca,nocca,noccb,noccb), 'f8')
    eris.ooVV = eris.feri1.create_dataset('ooVV', (nocca,nocca,nvirb,nvirb), 'f8', chunks=(nocca,nocca,1,nvirb))
    eris.ovOO = eris.feri1.create_dataset('ovOO', (nocca,nvira,noccb,noccb), 'f8', chunks=(nocca,1,noccb,noccb))
    eris.ovVO = eris.feri1.create_dataset('ovVO', (nocca,nvira,nvirb,noccb), 'f8', chunks=(nocca,1,nvirb,noccb))
    eris.ovOV = eris.feri1.create_dataset('ovOV', (nocca,nvira,noccb,nvirb), 'f8', chunks=(nocca,1,noccb,nvirb))
    eris.ovVV = eris.feri1.create_dataset('ovVV', (nocca,nvira,nvirb_pair), 'f8')
    eris.vvVV = eris.feri1.create_dataset('vvVV', (nvira_pair,nvirb_pair), 'f8')
    eris.ooOO[:] = dot(Loo.T, LOO).reshape(nocca,nocca,noccb,noccb)
    eris.ovOO[:] = dot(Lov.T, LOO).reshape(nocca,nvira,noccb,noccb)
    eris.ooVV[:] = lib.unpack_tril(dot(Loo.T, LVV)).reshape(nocca,nocca,nvirb,nvirb)
    eris.ovVO[:] = dot(Lov.T, LVO).reshape(nocca,nvira,nvirb,noccb)
    eris.ovOV[:] = dot(Lov.T, LOV).reshape(nocca,nvira,noccb,nvirb)
    eris.ovVV[:] = dot(Lov.T, LVV).reshape(nocca,nvira,nvirb_pair)
    eris.vvVV[:] = dot(Lvv.T, LVV)
    # (bb|aa)
    eris.OOvv = eris.feri1.create_dataset('OOvv', (noccb,noccb,nvira,nvira), 'f8', chunks=(noccb,noccb,1,nvira))
    eris.OVoo = eris.feri1.create_dataset('OVoo', (noccb,nvirb,nocca,nocca), 'f8', chunks=(noccb,1,nocca,nocca))
    eris.OVvo = eris.feri1.create_dataset('OVvo', (noccb,nvirb,nvira,nocca), 'f8', chunks=(noccb,1,nvira,nocca))
    eris.OVvv = eris.feri1.create_dataset('OVvv', (noccb,nvirb,nvira_pair), 'f8')
    eris.OVoo[:] = dot(LOV.T, Loo).reshape(noccb,nvirb,nocca,nocca)
    eris.OOvv[:] = lib.unpack_tril(dot(LOO.T, Lvv)).reshape(noccb,noccb,nvira,nvira)
    eris.OVvo[:] = dot(LOV.T, Lvo).reshape(noccb,nvirb,nvira,nocca)
    eris.OVvv[:] = dot(LOV.T, Lvv).reshape(noccb,nvirb,nvira_pair)

    log.timer('CCSD integral transformation', *cput0)
    return eris

def _make_eris_outcore(mycc, mo_coeff=None):
    eris = _ChemistsERIs()
    eris._common_init_(mycc, mo_coeff)

    nocca, noccb = mycc.nocc
    nmoa, nmob = mycc.nmo
    nvira, nvirb = nmoa-nocca, nmob-noccb

    moa = eris.mo_coeff[0]
    mob = eris.mo_coeff[1]
    nmoa = moa.shape[1]
    nmob = mob.shape[1]

    orboa = moa[:,:nocca]
    orbob = mob[:,:noccb]
    orbva = moa[:,nocca:]
    orbvb = mob[:,noccb:]
    eris.feri = lib.H5TmpFile()
    eris.oooo = eris.feri.create_dataset('oooo', (nocca,nocca,nocca,nocca), 'f8')
    eris.ovoo = eris.feri.create_dataset('ovoo', (nocca,nvira,nocca,nocca), 'f8')
    eris.ovov = eris.feri.create_dataset('ovov', (nocca,nvira,nocca,nvira), 'f8')
    eris.oovv = eris.feri.create_dataset('oovv', (nocca,nocca,nvira,nvira), 'f8')
    eris.ovvo = eris.feri.create_dataset('ovvo', (nocca,nvira,nvira,nocca), 'f8')
    eris.ovvv = eris.feri.create_dataset('ovvv', (nocca,nvira,nvira*(nvira+1)//2), 'f8')
    #eris.vvvv = eris.feri.create_dataset('vvvv', (nvira,nvira,nvira,nvira), 'f8')
    eris.OOOO = eris.feri.create_dataset('OOOO', (noccb,noccb,noccb,noccb), 'f8')
    eris.OVOO = eris.feri.create_dataset('OVOO', (noccb,nvirb,noccb,noccb), 'f8')
    eris.OVOV = eris.feri.create_dataset('OVOV', (noccb,nvirb,noccb,nvirb), 'f8')
    eris.OOVV = eris.feri.create_dataset('OOVV', (noccb,noccb,nvirb,nvirb), 'f8')
    eris.OVVO = eris.feri.create_dataset('OVVO', (noccb,nvirb,nvirb,noccb), 'f8')
    eris.OVVV = eris.feri.create_dataset('OVVV', (noccb,nvirb,nvirb*(nvirb+1)//2), 'f8')
    #eris.VVVV = eris.feri.create_dataset('VVVV', (nvirb,nvirb,nvirb,nvirb), 'f8')
    eris.ooOO = eris.feri.create_dataset('ooOO', (nocca,nocca,noccb,noccb), 'f8')
    eris.ovOO = eris.feri.create_dataset('ovOO', (nocca,nvira,noccb,noccb), 'f8')
    eris.ovOV = eris.feri.create_dataset('ovOV', (nocca,nvira,noccb,nvirb), 'f8')
    eris.ooVV = eris.feri.create_dataset('ooVV', (nocca,nocca,nvirb,nvirb), 'f8')
    eris.ovVO = eris.feri.create_dataset('ovVO', (nocca,nvira,nvirb,noccb), 'f8')
    eris.ovVV = eris.feri.create_dataset('ovVV', (nocca,nvira,nvirb*(nvirb+1)//2), 'f8')
    #eris.vvVV = eris.feri.create_dataset('vvVV', (nvira,nvira,nvirb,nvirb), 'f8')
    eris.OVoo = eris.feri.create_dataset('OVoo', (noccb,nvirb,nocca,nocca), 'f8')
    eris.OOvv = eris.feri.create_dataset('OOvv', (noccb,noccb,nvira,nvira), 'f8')
    eris.OVvo = eris.feri.create_dataset('OVvo', (noccb,nvirb,nvira,nocca), 'f8')
    eris.OVvv = eris.feri.create_dataset('OVvv', (noccb,nvirb,nvira*(nvira+1)//2), 'f8')

    cput1 = logger.process_clock(), logger.perf_counter()
    mol = mycc.mol
    # <ij||pq> = <ij|pq> - <ij|qp> = (ip|jq) - (iq|jp)
    tmpf = lib.H5TmpFile()
    if nocca > 0:
        ao2mo.general(mol, (orboa,moa,moa,moa), tmpf, 'aa')
        buf = np.empty((nmoa,nmoa,nmoa))
        for i in range(nocca):
            lib.unpack_tril(tmpf['aa'][i*nmoa:(i+1)*nmoa], out=buf)
            eris.oooo[i] = buf[:nocca,:nocca,:nocca]
            eris.ovoo[i] = buf[nocca:,:nocca,:nocca]
            eris.ovov[i] = buf[nocca:,:nocca,nocca:]
            eris.oovv[i] = buf[:nocca,nocca:,nocca:]
            eris.ovvo[i] = buf[nocca:,nocca:,:nocca]
            eris.ovvv[i] = lib.pack_tril(buf[nocca:,nocca:,nocca:])
        del(tmpf['aa'])

    if noccb > 0:
        buf = np.empty((nmob,nmob,nmob))
        ao2mo.general(mol, (orbob,mob,mob,mob), tmpf, 'bb')
        for i in range(noccb):
            lib.unpack_tril(tmpf['bb'][i*nmob:(i+1)*nmob], out=buf)
            eris.OOOO[i] = buf[:noccb,:noccb,:noccb]
            eris.OVOO[i] = buf[noccb:,:noccb,:noccb]
            eris.OVOV[i] = buf[noccb:,:noccb,noccb:]
            eris.OOVV[i] = buf[:noccb,noccb:,noccb:]
            eris.OVVO[i] = buf[noccb:,noccb:,:noccb]
            eris.OVVV[i] = lib.pack_tril(buf[noccb:,noccb:,noccb:])
        del(tmpf['bb'])

    if nocca > 0:
        buf = np.empty((nmoa,nmob,nmob))
        ao2mo.general(mol, (orboa,moa,mob,mob), tmpf, 'ab')
        for i in range(nocca):
            lib.unpack_tril(tmpf['ab'][i*nmoa:(i+1)*nmoa], out=buf)
            eris.ooOO[i] = buf[:nocca,:noccb,:noccb]
            eris.ovOO[i] = buf[nocca:,:noccb,:noccb]
            eris.ovOV[i] = buf[nocca:,:noccb,noccb:]
            eris.ooVV[i] = buf[:nocca,noccb:,noccb:]
            eris.ovVO[i] = buf[nocca:,noccb:,:noccb]
            eris.ovVV[i] = lib.pack_tril(buf[nocca:,noccb:,noccb:])
        del(tmpf['ab'])

    if noccb > 0:
        buf = np.empty((nmob,nmoa,nmoa))
        ao2mo.general(mol, (orbob,mob,moa,moa), tmpf, 'ba')
        for i in range(noccb):
            lib.unpack_tril(tmpf['ba'][i*nmob:(i+1)*nmob], out=buf)
            eris.OVoo[i] = buf[noccb:,:nocca,:nocca]
            eris.OOvv[i] = buf[:noccb,nocca:,nocca:]
            eris.OVvo[i] = buf[noccb:,nocca:,:nocca]
            eris.OVvv[i] = lib.pack_tril(buf[noccb:,nocca:,nocca:])
        del(tmpf['ba'])
    buf = None
    cput1 = logger.timer_debug1(mycc, 'transforming oopq, ovpq', *cput1)

    if not mycc.direct:
        ao2mo.full(mol, orbva, eris.feri, dataname='vvvv')
        ao2mo.full(mol, orbvb, eris.feri, dataname='VVVV')
        ao2mo.general(mol, (orbva,orbva,orbvb,orbvb), eris.feri, dataname='vvVV')
        eris.vvvv = eris.feri['vvvv']
        eris.VVVV = eris.feri['VVVV']
        eris.vvVV = eris.feri['vvVV']
        cput1 = logger.timer_debug1(mycc, 'transforming vvvv', *cput1)

    return eris


def make_tau(t2, t1, r1, fac=1, out=None):
    t1a, t1b = t1
    r1a, r1b = r1
    tau1aa = make_tau_aa(t2[0], t1a, r1a, fac, out)
    tau1bb = make_tau_aa(t2[2], t1b, r1b, fac, out)
    tau1ab = make_tau_ab(t2[1], t1, r1, fac, out)
    return tau1aa, tau1ab, tau1bb

def make_tau_aa(t2aa, t1a, r1a, fac=1, out=None):
    tau1aa = np.einsum('ia,jb->ijab', t1a, r1a)
    tau1aa-= np.einsum('ia,jb->jiab', t1a, r1a)
    tau1aa = tau1aa - tau1aa.transpose(0,1,3,2)
    tau1aa *= fac * .5
    tau1aa += t2aa
    return tau1aa

def make_tau_ab(t2ab, t1, r1, fac=1, out=None):
    t1a, t1b = t1
    r1a, r1b = r1
    tau1ab = np.einsum('ia,jb->ijab', t1a, r1b)
    tau1ab+= np.einsum('ia,jb->ijab', r1a, t1b)
    tau1ab *= fac * .5
    tau1ab += t2ab
    return tau1ab

def _flops(nocc, nmo):
    nocca, noccb = nocc
    nmoa, nmob = nmo
    nvira, nvirb = nmoa - nocca, nmob - noccb

    # vvvv
    fp  = nocca**2 * nvira**4
    fp += noccb**2 * nvirb**4
    fp += nocca    * nvira**2 * noccb    * nvirb**2 * 2

    # ovvv
    fp += nocca**2 * nvira**3 * 2
    fp += nocca**2 * nvira**3 * 2
    fp += nocca**2 * nvira**3 * 2
    fp += nocca**3 * nvira**3 * 2
    fp += nocca**3 * nvira**2 * 2

    # OVVV
    fp += noccb**2 * nvirb**3 * 2
    fp += noccb**2 * nvirb**3 * 2
    fp += noccb**2 * nvirb**3 * 2
    fp += noccb**3 * nvirb**3 * 2
    fp += noccb**3 * nvirb**2 * 2

    # ovVV
    fp += nocca    * nvira * noccb    * nvirb**2 * 2
    fp += nocca**2 * nvira            * nvirb**2 * 2
    fp += nocca    * nvira * noccb    * nvirb**2 * 2
    fp += nocca    * nvira * noccb    * nvirb**2 * 2
    fp += nocca**2 * nvira * noccb    * nvirb**2 * 2
    fp += nocca**2 * nvira * noccb    * nvirb    * 2

    # OVvv
    fp += nocca    * nvira**2 * noccb    * nvirb * 2
    fp +=            nvira**2 * noccb**2 * nvirb * 2
    fp += nocca    * nvira**2 * noccb    * nvirb * 2
    fp += nocca    * nvira**2 * noccb    * nvirb * 2
    fp += nocca    * nvira**2 * noccb**2 * nvirb * 2
    fp += nocca    * nvira    * noccb**2 * nvirb * 2

    fp += nocca**4 * nvira    * 2
    fp += nocca**4 * nvira**2 * 2
    fp += nocca**4 * nvira**2 * 2
    fp += nocca**3 * nvira**2 * 2
    fp += nocca**3 * nvira**2 * 2
    fp += nocca**2 * nvira**3 * 2
    fp += nocca**3 * nvira**2 * 2
    fp += nocca**3 * nvira**3 * 2
    fp += nocca**2 * nvira**2 * noccb    * nvirb    * 2
    fp += nocca**3 * nvira**2 * 2
    fp += nocca**3 * nvira**2 * 2

    fp += noccb**4 * nvirb    * 2
    fp += noccb**4 * nvirb**2 * 2
    fp += noccb**4 * nvirb**2 * 2
    fp += noccb**3 * nvirb**2 * 2
    fp += noccb**3 * nvirb**2 * 2
    fp += noccb**2 * nvirb**3 * 2
    fp += noccb**3 * nvirb**2 * 2
    fp += noccb**3 * nvirb**3 * 2
    fp += noccb**2 * nvirb**2 * nocca    * nvira    * 2
    fp += noccb**3 * nvirb**2 * 2
    fp += noccb**3 * nvirb**2 * 2

    fp += nocca**2 * nvira    * noccb    * nvirb    * 2
    fp += nocca**2 * nvira    * noccb    * nvirb    * 2
    fp += nocca**2            * noccb    * nvirb**2 * 2
    fp += noccb**2 * nvirb    * nocca    * nvira    * 2
    fp += noccb**2 * nvirb    * nocca    * nvira    * 2
    fp += noccb**2            * nocca    * nvira**2 * 2

    fp += nocca**2            * noccb**2 * nvirb    * 2
    fp += nocca**2 * nvira    * noccb**2            * 2
    fp += nocca**2 * nvira    * noccb**2 * nvirb    * 2
    fp += nocca**2 * nvira    * noccb**2 * nvirb    * 2

    fp += nocca    * nvira**2 * noccb    * nvirb    * 2
    fp += nocca    * nvira    * noccb    * nvirb**2 * 2
    fp += nocca    * nvira**2 * noccb    * nvirb    * 2
    fp += nocca    * nvira    * noccb    * nvirb**2 * 2

    fp += nocca**2 * nvira**2 * noccb    * nvirb    * 2
    fp += nocca    * nvira    * noccb**2 * nvirb**2 * 2
    fp += nocca**2 * nvira**2 * noccb    * nvirb    * 2
    fp += nocca    * nvira    * noccb**2 * nvirb**2 * 2
    fp += nocca**2 * nvira    * noccb    * nvirb**2 * 2
    fp += nocca    * nvira**2 * noccb**2 * nvirb    * 2

    fp += nocca    * nvira    * noccb**2 * nvirb    * 2
    fp += nocca**2 * nvira    * noccb    * nvirb    * 2
    fp += nocca    * nvira    * noccb**2 * nvirb    * 2
    fp += nocca**2 * nvira    * noccb    * nvirb    * 2
    fp += nocca**2            * noccb    * nvirb**2 * 2
    fp += nocca    * nvira**2 * noccb**2            * 2

    fp += nocca**3 * nvira**2 * 2
    fp += nocca**3 * nvira**2 * 2
    fp += noccb**3 * nvirb**2 * 2
    fp += noccb**3 * nvirb**2 * 2

    fp += nocca**2 * nvira    * noccb    * nvirb    * 2
    fp += nocca**2            * noccb    * nvirb**2 * 2
    fp += nocca**2 * nvira    * noccb    * nvirb    * 2
    fp += noccb**2 * nvirb    * nocca    * nvira    * 2
    fp += noccb**2            * nocca    * nvira**2 * 2
    fp += noccb**2 * nvirb    * nocca    * nvira    * 2

    fp += nocca**3 * nvira**3 * 2
    fp += nocca**2 * nvira**2 * noccb    * nvirb    * 2
    fp += noccb**3 * nvirb**3 * 2
    fp += noccb**2 * nvirb**2 * nocca    * nvira    * 2

    fp += nocca**2 * nvira**2 * noccb    * nvirb    * 2
    fp += nocca    * nvira    * noccb**2 * nvirb**2 * 2
    fp += nocca    * nvira**2 * noccb**2 * nvirb    * 2
    fp += nocca**2 * nvira**2 * noccb    * nvirb    * 2
    fp += nocca**2 * nvira**2 * noccb    * nvirb    * 2
    fp += nocca**2 * nvira    * noccb    * nvirb**2 * 2

    fp += nocca**2 * nvira**3 * 2
    fp += noccb**2 * nvirb**3 * 2
    fp += nocca    * nvira    * noccb    * nvirb**2 * 2
    fp += nocca    * nvira**2 * noccb    * nvirb    * 2
    fp += nocca**3 * nvira**2 * 2
    fp += noccb**3 * nvirb**2 * 2
    fp += nocca    * nvira    * noccb**2 * nvirb    * 2
    fp += nocca**2 * nvira    * noccb    * nvirb    * 2

    fp += nocca**2 * nvira**3 * 2
    fp += noccb**2 * nvirb**3 * 2
    fp += nocca**2 * nvira    * noccb    * nvirb    * 2
    fp += nocca    * nvira    * noccb**2 * nvirb    * 2
    return fp


if __name__ == '__main__':
    from pyscf import gto

    mol = gto.Mole()
    mol.atom = [['O', (0.,   0., 0.)],
                ['O', (1.21, 0., 0.)]]
    mol.basis = 'cc-pvdz'
    mol.spin = 2
    mol.build()
    mf = scf.UHF(mol).run()
    # Freeze 1s electrons
    # also acceptable
    #frozen = 4 or [2,2]
    frozen = [[0,1], [0,1]]
    ucc = UCCSD(mf, frozen=frozen)
    eris = ucc.ao2mo()
    ecc, t1, t2 = ucc.kernel(eris=eris)
    print(ecc - -0.3486987472235819)

    mol = gto.Mole()
    mol.atom = [
        [8 , (0. , 0.     , 0.)],
        [1 , (0. , -0.757 , 0.587)],
        [1 , (0. , 0.757  , 0.587)]]
    mol.basis = 'cc-pvdz'
    mol.spin = 0
    mol.build()
    mf = scf.UHF(mol).run()

    mycc = UCCSD(mf)
    mycc.direct = True
    ecc, t1, t2 = mycc.kernel()
    print(ecc - -0.2133432712431435)
    print(mycc.ccsd_t() - -0.003060021865720902)

    e,v = mycc.ipccsd(nroots=8)
    print(e[0] - 0.4335604332073799)
    print(e[2] - 0.5187659896045407)
    print(e[4] - 0.6782876002229172)

    e,v = mycc.eaccsd(nroots=8)
    print(e[0] - 0.16737886338859731)
    print(e[2] - 0.24027613852009164)
    print(e[4] - 0.51006797826488071)

    e,v = mycc.eeccsd(nroots=4)
    print(e[0] - 0.2757159395886167)
    print(e[1] - 0.2757159395886167)
    print(e[2] - 0.2757159395886167)
    print(e[3] - 0.3005716731825082)<|MERGE_RESOLUTION|>--- conflicted
+++ resolved
@@ -646,13 +646,8 @@
         if l1 is None: l1, l2 = self.solve_lambda(t1, t2)
         return uccsd_rdm.make_rdm1(self, t1, t2, l1, l2, with_frozen=with_frozen, ao_repr=ao_repr)
 
-<<<<<<< HEAD
     def make_rdm2(self, t1=None, t2=None, l1=None, l2=None, with_frozen=True, ao_repr=False):
-        '''2-particle density matrix in spin-oribital basis.
-=======
-    def make_rdm2(self, t1=None, t2=None, l1=None, l2=None, ao_repr=False):
         '''2-particle density matrix in spin-orbital basis.
->>>>>>> 14b880cd
         '''
         from pyscf.cc import uccsd_rdm
         if t1 is None: t1 = self.t1
